--- conflicted
+++ resolved
@@ -188,11 +188,7 @@
 	<xsd:element name="outbound-gateway">
 		<xsd:annotation>
 			<xsd:documentation><![CDATA[
-<<<<<<< HEAD
-                Builds an outbound gateway used to issue sftp commands.
-=======
                 Builds an outbound gateway used to issue FTP commands.
->>>>>>> f9411de3
             ]]></xsd:documentation>
 		</xsd:annotation>
 		<xsd:complexType>
@@ -201,19 +197,11 @@
 				<xsd:annotation>
 					<xsd:appinfo>
 						<tool:annotation kind="ref">
-<<<<<<< HEAD
-							<tool:expected-type type="org.springframework.integration.sftp.session.SftpSessionFactory"/>
-						</tool:annotation>
-					</xsd:appinfo>
-					<xsd:documentation>
-					 Reference to a [org.springframework.integration.sftp.session.SftpSessionFactory] bean.
-=======
 							<tool:expected-type type="org.springframework.integration.ftp.session.AbstractFtpSessionFactory"/>
 						</tool:annotation>
 					</xsd:appinfo>
 					<xsd:documentation>
 					 Reference to a [org.springframework.integration.ftp.session.AbstractFtpSessionFactory] bean.
->>>>>>> f9411de3
 					</xsd:documentation>
 				</xsd:annotation>
 			</xsd:attribute>
@@ -227,22 +215,14 @@
 			<xsd:attribute name="command" use="required" type="xsd:string">
 				<xsd:annotation>
 					<xsd:documentation>
-<<<<<<< HEAD
-					sftp command - ls, get or rm
-=======
 					FTP command - ls, get or rm
->>>>>>> f9411de3
 					</xsd:documentation>
 				</xsd:annotation>
 			</xsd:attribute>
 			<xsd:attribute name="command-options" type="xsd:string">
 				<xsd:annotation>
 					<xsd:documentation>
-<<<<<<< HEAD
-					sftp command options; for ls, -1 means just return the file names (otherwise file
-=======
 					FTP command options; for ls, -1 means just return the file names (otherwise file
->>>>>>> f9411de3
 					metadata is returned, -dirs means include directories (not included by default),
 					-links means include links (not included by default); for get, -P means preserve
 					timestamp from remote file.
