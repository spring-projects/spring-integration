--- conflicted
+++ resolved
@@ -88,11 +88,8 @@
  * @author Artem Bilan
  * @author David Liu
  * @author Enrique Rodriguez
-<<<<<<< HEAD
  * @author Meherzad Lahewala
-=======
  *
->>>>>>> f7e75223
  * @since 2.0
  */
 public abstract class AbstractCorrelatingMessageHandler extends AbstractMessageProducingHandler
