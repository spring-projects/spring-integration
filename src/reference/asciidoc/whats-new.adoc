[[whats-new-part]]
= What's New?

[[spring-integration-intro-new]]
For those who are already familiar with Spring Integration, this chapter provides a brief overview of the new features of version 5.3.

If you are interested in the changes and features that were introduced in earlier versions, see the <<./history.adoc#history,Change History>>.

[[whats-new]]

== What's New in Spring Integration 5.3?

If you are interested in more details, see the Issue Tracker tickets that were resolved as part of the 5.3 development process.

[[x5.3-new-components]]
=== New Components

[[x5.3-integration-pattern]]
==== Integration Pattern

The `IntegrationPattern` abstraction has been introduced to indicate which enterprise integration pattern (an `IntegrationPatternType`) and category a Spring Integration component belongs to.
See its JavaDocs and <<./graph.adoc#integration-graph,Integration Graph>> for more information about this abstraction and its use-cases.

[[x5.3-reactive-message-handler]]
==== `ReactiveMessageHandler`

The `ReactiveMessageHandler` is now natively supported in the framework.
See <<./reactive-streams.adoc#reactive-message-handler,ReactiveMessageHandler>> for more information.

[[x5.3-java-dsl-extensions]]
==== Java DSL Extensions

A new `IntegrationFlowExtension` API has been introduced to allow extension of the existing Java DSL with custom or composed EIP-operators.
This also can be used to introduce customizers for any out-of-the-box `IntegrationComponentSpec` extensions.
See <<./dsl.adoc#java-dsl-extensions,DSL Extensions>> for more information.


[[x5.3-mongodb-reactive-channel-adapters]]
==== MongoDB Reactive Channel Adapters

`spring-integration-mongodb` module now provides channel adapter implementations for Reactive MongoDB driver support in Spring Data.
See <<./mongodb.adoc#mongodb-reactive-channel-adapters,MongoDB Reactive Channel Adapters>> for more information.

[[x5.3-general]]
=== General Changes

The gateway proxy now doesn't proxy `default` methods by default.
See <<./gateway.adoc#gateway-calling-default-methods,Invoking `default` Methods>> for more information.

Internal components (such as `_org.springframework.integration.errorLogger`) now have a shortened name when they are represented in the integration graph.
See <<./graph.adoc#integration-graph,Integration Graph>> for more information.

In the aggregator, when the `MessageGroupProcessor` returns a `Message`, the `MessageBuilder.popSequenceDetails()` is performed on the output message if the `sequenceDetails` matches the header in the first message of the group.
See <<./aggregator.adoc#aggregator-api,Aggregator Programming Model>> for more information.

[[x5.3-amqp]]
=== AMQP Changes

The outbound channel adapter has a new property `multiSend` allowing multiple messages to be sent within the scope of one `RabbitTemplate` invocation.
See <<./amqp.adoc#amqp-outbound-channel-adapter,AMQP Outbound Channel Adapter>> for more information.

The inbound channel adapter now supports a listener container with the `consumerBatchEnabled` property set to `true`.
See <<./amqp.adoc#amqp-inbound-channel-adapter,AMQP Inbound Channel Adapter>>

[[x5.3-http]]
=== HTTP Changes

The `encodeUri` property on the `AbstractHttpRequestExecutingMessageHandler` has been deprecated in favor of newly introduced `encodingMode`.
<<<<<<< HEAD
See `DefaultUriBuilderFactory.EncodingMode` JavaDocs and <<./http.adoc/http-uri-encoding,Controlling URI Encoding>> for more information.
This also effects `WebFluxRequestExecutingMessageHandler`, respective Java DSL and XML configuration.

[[x5.3-WebFlux]]
=== WebFlux Changes

The `timeoutFunction` property is added to `WebFluxRequestExecutingMessageHandler`.
Java DSL accessor which accepts long Timeout, Duration Timeout & Timeout Function is provided
=======
See `DefaultUriBuilderFactory.EncodingMode` JavaDocs and <<./http.adoc#http-uri-encoding,Controlling URI Encoding>> for more information.
This also affects `WebFluxRequestExecutingMessageHandler`, respective Java DSL and XML configuration.
>>>>>>> 8fb20186
<|MERGE_RESOLUTION|>--- conflicted
+++ resolved
@@ -66,16 +66,11 @@
 === HTTP Changes
 
 The `encodeUri` property on the `AbstractHttpRequestExecutingMessageHandler` has been deprecated in favor of newly introduced `encodingMode`.
-<<<<<<< HEAD
-See `DefaultUriBuilderFactory.EncodingMode` JavaDocs and <<./http.adoc/http-uri-encoding,Controlling URI Encoding>> for more information.
-This also effects `WebFluxRequestExecutingMessageHandler`, respective Java DSL and XML configuration.
+See `DefaultUriBuilderFactory.EncodingMode` JavaDocs and <<./http.adoc#http-uri-encoding,Controlling URI Encoding>> for more information.
+This also affects `WebFluxRequestExecutingMessageHandler`, respective Java DSL and XML configuration.
 
 [[x5.3-WebFlux]]
 === WebFlux Changes
 
 The `timeoutFunction` property is added to `WebFluxRequestExecutingMessageHandler`.
-Java DSL accessor which accepts long Timeout, Duration Timeout & Timeout Function is provided
-=======
-See `DefaultUriBuilderFactory.EncodingMode` JavaDocs and <<./http.adoc#http-uri-encoding,Controlling URI Encoding>> for more information.
-This also affects `WebFluxRequestExecutingMessageHandler`, respective Java DSL and XML configuration.
->>>>>>> 8fb20186
+Java DSL accessor which accepts long Timeout, Duration Timeout & Timeout Function is provided