--- conflicted
+++ resolved
@@ -57,29 +57,17 @@
 			return;
 		}
 		try {
-<<<<<<< HEAD
 			if (this.getLocalAddress() == null) {
-				this.serverSocket = ServerSocketFactory.getDefault()
-						.createServerSocket(this.getPort(), Math.abs(this.getPoolSize()));
+				theServerSocket = createServerSocket(this.getPort(), this.getPoolSize(), null);
 			} else {
 				InetAddress whichNic = InetAddress.getByName(this.getLocalAddress());
-				this.serverSocket = ServerSocketFactory.getDefault()
-						.createServerSocket(this.getPort(), Math.abs(this.getPoolSize()), whichNic);
-			}
-			theServerSocket = this.serverSocket;
-			this.setListening(true);
-			logger.info("Listening on port " + this.getPort());
-=======
-			if (this.localAddress == null) {
-				theServerSocket = createServerSocket(this.port, this.poolSize, null);
-			} else {
-				InetAddress whichNic = InetAddress.getByName(this.localAddress);
-				theServerSocket = createServerSocket(this.port, this.poolSize, whichNic);
+				theServerSocket = createServerSocket(this.getPort(), this.getPoolSize(), whichNic);
 			}
 			this.serverSocket = theServerSocket;
-			this.listening = true;
-			logger.info("Listening on port " + this.port);
->>>>>>> 836d0421
+			this.setListening(true);
+			if (logger.isInfoEnabled()) {
+				logger.info("Listening on port " + this.getPort());
+			}
 			while (true) {
 				final Socket socket = serverSocket.accept();
 				logger.debug("Accepted connection from " + socket.getInetAddress().getHostAddress());
@@ -102,8 +90,6 @@
 		}
 	}
 
-<<<<<<< HEAD
-=======
 	/**
 	 * Create a new {@link ServerSocket}. This default implementation uses the default
 	 * {@link ServerSocketFactory}. Override to use some other mechanism
@@ -118,18 +104,17 @@
 	protected ServerSocket createServerSocket(int port, int backlog, InetAddress whichNic) throws IOException {
 		if (whichNic == null) {
 			return ServerSocketFactory.getDefault().createServerSocket(port,
-					Math.abs(poolSize));
+					Math.abs(backlog));
 		} else {
 			return ServerSocketFactory.getDefault().createServerSocket(port,
-					Math.abs(poolSize), whichNic);
+					Math.abs(backlog), whichNic);
 		}
 	}
 
 	public boolean isRunning() {
-		return this.active;
+		return this.isActive();
 	}
 
->>>>>>> 836d0421
 	public void close() {
 		if (this.serverSocket == null) {
 			return;
