/*
 * Copyright 2002-2021 the original author or authors.
 *
 * Licensed under the Apache License, Version 2.0 (the "License");
 * you may not use this file except in compliance with the License.
 * You may obtain a copy of the License at
 *
 *      https://www.apache.org/licenses/LICENSE-2.0
 *
 * Unless required by applicable law or agreed to in writing, software
 * distributed under the License is distributed on an "AS IS" BASIS,
 * WITHOUT WARRANTIES OR CONDITIONS OF ANY KIND, either express or implied.
 * See the License for the specific language governing permissions and
 * limitations under the License.
 */

package org.springframework.integration.ip.tcp;

import static org.assertj.core.api.Assertions.assertThat;
import static org.assertj.core.api.Assertions.fail;
import static org.mockito.Mockito.mock;

import java.io.IOException;
import java.io.InputStream;
import java.io.ObjectInputStream;
import java.io.ObjectOutputStream;
import java.net.ServerSocket;
import java.net.Socket;
import java.net.SocketException;
import java.util.ArrayList;
import java.util.HashSet;
import java.util.List;
import java.util.Set;
import java.util.TreeSet;
import java.util.concurrent.CountDownLatch;
import java.util.concurrent.Semaphore;
import java.util.concurrent.TimeUnit;
import java.util.concurrent.atomic.AtomicBoolean;
import java.util.concurrent.atomic.AtomicReference;

import javax.net.ServerSocketFactory;
import javax.net.SocketFactory;

import org.apache.commons.logging.Log;
import org.apache.commons.logging.LogFactory;
import org.junit.jupiter.api.Test;
import org.mockito.Mockito;

import org.springframework.beans.factory.BeanFactory;
import org.springframework.context.ApplicationEventPublisher;
import org.springframework.context.support.AbstractApplicationContext;
import org.springframework.context.support.ClassPathXmlApplicationContext;
import org.springframework.core.serializer.DefaultDeserializer;
import org.springframework.core.serializer.DefaultSerializer;
import org.springframework.core.task.AsyncTaskExecutor;
import org.springframework.core.task.SimpleAsyncTaskExecutor;
import org.springframework.integration.channel.QueueChannel;
import org.springframework.integration.config.ConsumerEndpointFactoryBean;
import org.springframework.integration.ip.tcp.connection.AbstractClientConnectionFactory;
import org.springframework.integration.ip.tcp.connection.AbstractConnectionFactory;
import org.springframework.integration.ip.tcp.connection.AbstractServerConnectionFactory;
import org.springframework.integration.ip.tcp.connection.TcpConnectionCloseEvent;
import org.springframework.integration.ip.tcp.connection.TcpConnectionInterceptorFactory;
import org.springframework.integration.ip.tcp.connection.TcpConnectionInterceptorFactoryChain;
import org.springframework.integration.ip.tcp.connection.TcpNetClientConnectionFactory;
import org.springframework.integration.ip.tcp.connection.TcpNetServerConnectionFactory;
import org.springframework.integration.ip.tcp.connection.TcpNioClientConnectionFactory;
import org.springframework.integration.ip.tcp.serializer.ByteArrayCrLfSerializer;
import org.springframework.integration.ip.tcp.serializer.ByteArrayLengthHeaderSerializer;
import org.springframework.integration.ip.tcp.serializer.ByteArrayStxEtxSerializer;
import org.springframework.integration.ip.util.TestingUtilities;
import org.springframework.integration.support.MessageBuilder;
import org.springframework.messaging.Message;
import org.springframework.messaging.MessageChannel;
import org.springframework.messaging.MessagingException;
import org.springframework.messaging.PollableChannel;
import org.springframework.messaging.support.GenericMessage;
import org.springframework.scheduling.concurrent.ThreadPoolTaskScheduler;


/**
 * @author Gary Russell
 * @author Artem Bilan
 * @author Mario Dias
 *
 * @since 2.0
 */
public class TcpSendingMessageHandlerTests extends AbstractTcpChannelAdapterTests {

	private static final Log logger = LogFactory.getLog(TcpSendingMessageHandlerTests.class);

	private final AsyncTaskExecutor executor = new SimpleAsyncTaskExecutor("TcpSendingMessageHandlerTests-");

	private void readFully(InputStream is, byte[] buff) throws IOException {
		for (int i = 0; i < buff.length; i++) {
			buff[i] = (byte) is.read();
		}
	}

	@Test
	public void testNetCrLf() throws Exception {
		final AtomicReference<ServerSocket> serverSocket = new AtomicReference<>();
		final CountDownLatch latch = new CountDownLatch(1);
		final AtomicBoolean done = new AtomicBoolean();
		this.executor.execute(() -> {
			try {
				ServerSocket server = ServerSocketFactory.getDefault().createServerSocket(0);
				serverSocket.set(server);
				latch.countDown();
				Socket socket = server.accept();
				int i = 0;
				while (true) {
					byte[] b = new byte[6];
					readFully(socket.getInputStream(), b);
					b = ("Reply" + (++i) + "\r\n").getBytes();
					socket.getOutputStream().write(b);
				}
			}
			catch (Exception e) {
				if (!done.get()) {
					e.printStackTrace();
				}
			}
		});
		assertThat(latch.await(10, TimeUnit.SECONDS)).isTrue();
		AbstractConnectionFactory ccf =
				new TcpNetClientConnectionFactory("localhost", serverSocket.get().getLocalPort());
		noopPublisher(ccf);
		ByteArrayCrLfSerializer serializer = new ByteArrayCrLfSerializer();
		ccf.setSerializer(serializer);
		ccf.setDeserializer(serializer);
		ccf.setSoTimeout(10000);
		ccf.start();
		TcpSendingMessageHandler handler = new TcpSendingMessageHandler();
		handler.setConnectionFactory(ccf);
		TcpReceivingChannelAdapter adapter = new TcpReceivingChannelAdapter();
		adapter.setConnectionFactory(ccf);
		QueueChannel channel = new QueueChannel();
		adapter.setOutputChannel(channel);
		handler.handleMessage(MessageBuilder.withPayload("Test").build());
		handler.handleMessage(MessageBuilder.withPayload("Test").build());
		Message<?> mOut = channel.receive(10000);
		assertThat(mOut).isNotNull();
		assertThat(new String((byte[]) mOut.getPayload())).isEqualTo("Reply1");
		mOut = channel.receive(10000);
		assertThat(mOut).isNotNull();
		assertThat(new String((byte[]) mOut.getPayload())).isEqualTo("Reply2");
		done.set(true);
		ccf.stop();
		serverSocket.get().close();
	}

	@Test
	public void testNetCrLfClientMode() throws Exception {
		final AtomicReference<ServerSocket> serverSocket = new AtomicReference<>();
		final CountDownLatch latch = new CountDownLatch(1);
		final AtomicBoolean done = new AtomicBoolean();
		this.executor.execute(() -> {
			try {
				ServerSocket server = ServerSocketFactory.getDefault().createServerSocket(0);
				serverSocket.set(server);
				latch.countDown();
				Socket socket = server.accept();
				int i = 0;
				while (true) {
					byte[] b = new byte[6];
					readFully(socket.getInputStream(), b);
					b = ("Reply" + (++i) + "\r\n").getBytes();
					socket.getOutputStream().write(b);
				}
			}
			catch (Exception e) {
				if (!done.get()) {
					e.printStackTrace();
				}
			}
		});
		assertThat(latch.await(10, TimeUnit.SECONDS)).isTrue();
		AbstractConnectionFactory ccf = new TcpNetClientConnectionFactory("localhost",
				serverSocket.get().getLocalPort());
		noopPublisher(ccf);
		ByteArrayCrLfSerializer serializer = new ByteArrayCrLfSerializer();
		ccf.setSerializer(serializer);
		ccf.setDeserializer(serializer);
		ccf.setSoTimeout(Integer.MAX_VALUE);
		TcpSendingMessageHandler handler = new TcpSendingMessageHandler();
		handler.setConnectionFactory(ccf);
		TcpReceivingChannelAdapter adapter = new TcpReceivingChannelAdapter();
		adapter.setConnectionFactory(ccf);
		QueueChannel channel = new QueueChannel();
		adapter.setOutputChannel(channel);
		handler.setClientMode(true);
		handler.setRetryInterval(10000);
		handler.setBeanFactory(mock(BeanFactory.class));
		handler.afterPropertiesSet();
		ThreadPoolTaskScheduler taskScheduler = new ThreadPoolTaskScheduler();
		taskScheduler.setPoolSize(1);
		taskScheduler.initialize();
		handler.setTaskScheduler(taskScheduler);
		handler.start();
		adapter.start();
		handler.handleMessage(MessageBuilder.withPayload("Test").build());
		handler.handleMessage(MessageBuilder.withPayload("Test").build());
		Message<?> mOut = channel.receive(10000);
		assertThat(mOut).isNotNull();
		assertThat(new String((byte[]) mOut.getPayload())).isEqualTo("Reply1");
		mOut = channel.receive(10000);
		assertThat(mOut).isNotNull();
		assertThat(new String((byte[]) mOut.getPayload())).isEqualTo("Reply2");
		done.set(true);
		handler.stop();
		handler.start();
		handler.stop();
		adapter.stop();
		ccf.stop();
		serverSocket.get().close();
	}

	@Test
	public void testNioCrLf() throws Exception {
		final AtomicReference<ServerSocket> serverSocket = new AtomicReference<>();
		final CountDownLatch latch = new CountDownLatch(1);
		final AtomicBoolean done = new AtomicBoolean();
		this.executor.execute(() -> {
			try {
				ServerSocket server = ServerSocketFactory.getDefault().createServerSocket(0);
				serverSocket.set(server);
				latch.countDown();
				Socket socket = server.accept();
				int i = 0;
				while (true) {
					byte[] b = new byte[6];
					readFully(socket.getInputStream(), b);
					b = ("Reply" + (++i) + "\r\n").getBytes();
					socket.getOutputStream().write(b);
				}
			}
			catch (Exception e) {
				if (!done.get()) {
					e.printStackTrace();
				}
			}
		});
		assertThat(latch.await(10, TimeUnit.SECONDS)).isTrue();
		AbstractConnectionFactory ccf = new TcpNioClientConnectionFactory("localhost",
				serverSocket.get().getLocalPort());
		noopPublisher(ccf);
		ByteArrayCrLfSerializer serializer = new ByteArrayCrLfSerializer();
		ccf.setSerializer(serializer);
		ccf.setDeserializer(serializer);
		ccf.setSoTimeout(10000);
		ccf.start();
		TcpSendingMessageHandler handler = new TcpSendingMessageHandler();
		handler.setConnectionFactory(ccf);
		TcpReceivingChannelAdapter adapter = new TcpReceivingChannelAdapter();
		adapter.setConnectionFactory(ccf);
		QueueChannel channel = new QueueChannel();
		adapter.setOutputChannel(channel);
		handler.handleMessage(MessageBuilder.withPayload("Test").build());
		handler.handleMessage(MessageBuilder.withPayload("Test").build());
		Set<String> results = new HashSet<>();
		Message<?> mOut = channel.receive(10000);
		assertThat(mOut).isNotNull();
		results.add(new String((byte[]) mOut.getPayload()));
		mOut = channel.receive(10000);
		assertThat(mOut).isNotNull();
		results.add(new String((byte[]) mOut.getPayload()));
		assertThat(results.remove("Reply1")).isTrue();
		assertThat(results.remove("Reply2")).isTrue();
		done.set(true);
		ccf.stop();
		serverSocket.get().close();
	}

	@Test
	public void testNetStxEtx() throws Exception {
		final AtomicReference<ServerSocket> serverSocket = new AtomicReference<>();
		final CountDownLatch latch = new CountDownLatch(1);
		final AtomicBoolean done = new AtomicBoolean();
		this.executor.execute(() -> {
			try {
				ServerSocket server = ServerSocketFactory.getDefault().createServerSocket(0);
				serverSocket.set(server);
				latch.countDown();
				Socket socket = server.accept();
				int i = 0;
				while (true) {
					byte[] b = new byte[6];
					readFully(socket.getInputStream(), b);
					b = ("\u0002Reply" + (++i) + "\u0003").getBytes();
					socket.getOutputStream().write(b);
				}
			}
			catch (Exception e) {
				if (!done.get()) {
					e.printStackTrace();
				}
			}
		});
		assertThat(latch.await(10, TimeUnit.SECONDS)).isTrue();
		AbstractConnectionFactory ccf = new TcpNetClientConnectionFactory("localhost",
				serverSocket.get().getLocalPort());
		noopPublisher(ccf);
		ByteArrayStxEtxSerializer serializer = new ByteArrayStxEtxSerializer();
		ccf.setSerializer(serializer);
		ccf.setDeserializer(serializer);
		ccf.setSoTimeout(10000);
		ccf.start();
		TcpSendingMessageHandler handler = new TcpSendingMessageHandler();
		handler.setConnectionFactory(ccf);
		TcpReceivingChannelAdapter adapter = new TcpReceivingChannelAdapter();
		adapter.setConnectionFactory(ccf);
		QueueChannel channel = new QueueChannel();
		adapter.setOutputChannel(channel);
		handler.handleMessage(MessageBuilder.withPayload("Test").build());
		handler.handleMessage(MessageBuilder.withPayload("Test").build());
		Message<?> mOut = channel.receive(10000);
		assertThat(mOut).isNotNull();
		assertThat(new String((byte[]) mOut.getPayload())).isEqualTo("Reply1");
		mOut = channel.receive(10000);
		assertThat(mOut).isNotNull();
		assertThat(new String((byte[]) mOut.getPayload())).isEqualTo("Reply2");
		done.set(true);
		ccf.stop();
		serverSocket.get().close();
	}

	@Test
	public void testNioStxEtx() throws Exception {
		final AtomicReference<ServerSocket> serverSocket = new AtomicReference<>();
		final CountDownLatch latch = new CountDownLatch(1);
		final AtomicBoolean done = new AtomicBoolean();
		this.executor.execute(() -> {
			try {
				ServerSocket server = ServerSocketFactory.getDefault().createServerSocket(0);
				serverSocket.set(server);
				latch.countDown();
				Socket socket = server.accept();
				int i = 0;
				while (true) {
					byte[] b = new byte[6];
					readFully(socket.getInputStream(), b);
					b = ("\u0002Reply" + (++i) + "\u0003").getBytes();
					socket.getOutputStream().write(b);
				}
			}
			catch (Exception e) {
				if (!done.get()) {
					e.printStackTrace();
				}
			}
		});
		assertThat(latch.await(10, TimeUnit.SECONDS)).isTrue();
		AbstractConnectionFactory ccf = new TcpNioClientConnectionFactory("localhost",
				serverSocket.get().getLocalPort());
		noopPublisher(ccf);
		ByteArrayStxEtxSerializer serializer = new ByteArrayStxEtxSerializer();
		ccf.setSerializer(serializer);
		ccf.setDeserializer(serializer);
		ccf.setSoTimeout(10000);
		ccf.start();
		TcpSendingMessageHandler handler = new TcpSendingMessageHandler();
		handler.setConnectionFactory(ccf);
		TcpReceivingChannelAdapter adapter = new TcpReceivingChannelAdapter();
		adapter.setConnectionFactory(ccf);
		QueueChannel channel = new QueueChannel();
		adapter.setOutputChannel(channel);
		handler.handleMessage(MessageBuilder.withPayload("Test").build());
		handler.handleMessage(MessageBuilder.withPayload("Test").build());
		Set<String> results = new HashSet<>();
		Message<?> mOut = channel.receive(10000);
		assertThat(mOut).isNotNull();
		results.add(new String((byte[]) mOut.getPayload()));
		mOut = channel.receive(10000);
		assertThat(mOut).isNotNull();
		results.add(new String((byte[]) mOut.getPayload()));
		assertThat(results.remove("Reply1")).isTrue();
		assertThat(results.remove("Reply2")).isTrue();
		done.set(true);
		ccf.stop();
		serverSocket.get().close();
	}

	@Test
	public void testNetLength() throws Exception {
		final AtomicReference<ServerSocket> serverSocket = new AtomicReference<>();
		final CountDownLatch latch = new CountDownLatch(1);
		final AtomicBoolean done = new AtomicBoolean();
		this.executor.execute(() -> {
			try {
				ServerSocket server = ServerSocketFactory.getDefault().createServerSocket(0);
				serverSocket.set(server);
				latch.countDown();
				Socket socket = server.accept();
				int i = 0;
				while (true) {
					byte[] b = new byte[8];
					readFully(socket.getInputStream(), b);
					if (!"\u0000\u0000\u0000\u0004Test".equals(new String(b))) {
						throw new RuntimeException("Bad Data");
					}
					b = ("\u0000\u0000\u0000\u0006Reply" + (++i)).getBytes();
					socket.getOutputStream().write(b);
				}
			}
			catch (Exception e) {
				if (!done.get()) {
					e.printStackTrace();
				}
			}
		});
		assertThat(latch.await(10, TimeUnit.SECONDS)).isTrue();
		AbstractConnectionFactory ccf = new TcpNetClientConnectionFactory("localhost",
				serverSocket.get().getLocalPort());
		noopPublisher(ccf);
		ByteArrayLengthHeaderSerializer serializer = new ByteArrayLengthHeaderSerializer();
		ccf.setSerializer(serializer);
		ccf.setDeserializer(serializer);
		ccf.setSoTimeout(10000);
		ccf.start();
		TcpSendingMessageHandler handler = new TcpSendingMessageHandler();
		handler.setConnectionFactory(ccf);
		TcpReceivingChannelAdapter adapter = new TcpReceivingChannelAdapter();
		adapter.setConnectionFactory(ccf);
		QueueChannel channel = new QueueChannel();
		adapter.setOutputChannel(channel);
		handler.handleMessage(MessageBuilder.withPayload("Test").build());
		handler.handleMessage(MessageBuilder.withPayload("Test").build());
		Message<?> mOut = channel.receive(10000);
		assertThat(mOut).isNotNull();
		assertThat(new String((byte[]) mOut.getPayload())).isEqualTo("Reply1");
		mOut = channel.receive(10000);
		assertThat(mOut).isNotNull();
		assertThat(new String((byte[]) mOut.getPayload())).isEqualTo("Reply2");
		done.set(true);
		ccf.stop();
		serverSocket.get().close();
	}

	@Test
	public void testNioLength() throws Exception {
		final AtomicReference<ServerSocket> serverSocket = new AtomicReference<>();
		final CountDownLatch latch = new CountDownLatch(1);
		final AtomicBoolean done = new AtomicBoolean();
		this.executor.execute(() -> {
			try {
				ServerSocket server = ServerSocketFactory.getDefault().createServerSocket(0);
				serverSocket.set(server);
				latch.countDown();
				Socket socket = server.accept();
				int i = 0;
				while (true) {
					byte[] b = new byte[8];
					readFully(socket.getInputStream(), b);
					if (!"\u0000\u0000\u0000\u0004Test".equals(new String(b))) {
						throw new RuntimeException("Bad Data");
					}
					b = ("\u0000\u0000\u0000\u0006Reply" + (++i)).getBytes();
					socket.getOutputStream().write(b);
				}
			}
			catch (Exception e) {
				if (!done.get()) {
					e.printStackTrace();
				}
			}
		});
		assertThat(latch.await(10, TimeUnit.SECONDS)).isTrue();
		AbstractConnectionFactory ccf = new TcpNioClientConnectionFactory("localhost",
				serverSocket.get().getLocalPort());
		noopPublisher(ccf);
		ByteArrayLengthHeaderSerializer serializer = new ByteArrayLengthHeaderSerializer();
		ccf.setSerializer(serializer);
		ccf.setDeserializer(serializer);
		ccf.setSoTimeout(10000);
		ccf.start();
		TcpSendingMessageHandler handler = new TcpSendingMessageHandler();
		handler.setConnectionFactory(ccf);
		TcpReceivingChannelAdapter adapter = new TcpReceivingChannelAdapter();
		adapter.setConnectionFactory(ccf);
		QueueChannel channel = new QueueChannel();
		adapter.setOutputChannel(channel);
		handler.handleMessage(MessageBuilder.withPayload("Test").build());
		handler.handleMessage(MessageBuilder.withPayload("Test").build());
		Set<String> results = new HashSet<>();
		Message<?> mOut = channel.receive(10000);
		assertThat(mOut).isNotNull();
		results.add(new String((byte[]) mOut.getPayload()));
		mOut = channel.receive(10000);
		assertThat(mOut).isNotNull();
		results.add(new String((byte[]) mOut.getPayload()));
		assertThat(results.remove("Reply1")).isTrue();
		assertThat(results.remove("Reply2")).isTrue();
		done.set(true);
		ccf.stop();
		serverSocket.get().close();
	}

	@Test
	public void testNetSerial() throws Exception {
		final AtomicReference<ServerSocket> serverSocket = new AtomicReference<>();
		final CountDownLatch latch = new CountDownLatch(1);
		final AtomicBoolean done = new AtomicBoolean();
		this.executor.execute(() -> {
			try {
				ServerSocket server = ServerSocketFactory.getDefault().createServerSocket(0);
				serverSocket.set(server);
				latch.countDown();
				Socket socket = server.accept();
				int i = 0;
				while (true) {
					ObjectInputStream ois = new ObjectInputStream(socket.getInputStream());
					ois.readObject();
					ObjectOutputStream oos = new ObjectOutputStream(socket.getOutputStream());
					oos.writeObject("Reply" + (++i));
				}
			}
			catch (Exception e) {
				if (!done.get()) {
					e.printStackTrace();
				}
			}
		});
		assertThat(latch.await(10, TimeUnit.SECONDS)).isTrue();
		AbstractConnectionFactory ccf = new TcpNetClientConnectionFactory("localhost",
				serverSocket.get().getLocalPort());
		noopPublisher(ccf);
		ccf.setSerializer(new DefaultSerializer());
		ccf.setDeserializer(new DefaultDeserializer());
		ccf.setSoTimeout(10000);
		ccf.start();
		TcpSendingMessageHandler handler = new TcpSendingMessageHandler();
		handler.setConnectionFactory(ccf);
		TcpReceivingChannelAdapter adapter = new TcpReceivingChannelAdapter();
		adapter.setConnectionFactory(ccf);
		QueueChannel channel = new QueueChannel();
		adapter.setOutputChannel(channel);
		handler.handleMessage(MessageBuilder.withPayload("Test").build());
		handler.handleMessage(MessageBuilder.withPayload("Test").build());
		Message<?> mOut = channel.receive(10000);
		assertThat(mOut).isNotNull();
		assertThat(mOut.getPayload()).isEqualTo("Reply1");
		mOut = channel.receive(10000);
		assertThat(mOut).isNotNull();
		assertThat(mOut.getPayload()).isEqualTo("Reply2");
		done.set(true);
		ccf.stop();
		serverSocket.get().close();
	}

	@Test
	public void testNioSerial() throws Exception {
		final AtomicReference<ServerSocket> serverSocket = new AtomicReference<>();
		final CountDownLatch latch = new CountDownLatch(1);
		final AtomicBoolean done = new AtomicBoolean();
		this.executor.execute(() -> {
			try {
				ServerSocket server = ServerSocketFactory.getDefault().createServerSocket(0);
				serverSocket.set(server);
				latch.countDown();
				Socket socket = server.accept();
				int i = 0;
				while (true) {
					ObjectInputStream ois = new ObjectInputStream(socket.getInputStream());
					ois.readObject();
					ObjectOutputStream oos = new ObjectOutputStream(socket.getOutputStream());
					oos.writeObject("Reply" + (++i));
				}
			}
			catch (Exception e) {
				if (!done.get()) {
					e.printStackTrace();
				}
			}
		});
		assertThat(latch.await(10, TimeUnit.SECONDS)).isTrue();
		AbstractConnectionFactory ccf = new TcpNioClientConnectionFactory("localhost",
				serverSocket.get().getLocalPort());
		noopPublisher(ccf);
		ccf.setSerializer(new DefaultSerializer());
		ccf.setDeserializer(new DefaultDeserializer());
		ccf.setSoTimeout(10000);
		ccf.start();
		TcpSendingMessageHandler handler = new TcpSendingMessageHandler();
		handler.setConnectionFactory(ccf);
		TcpReceivingChannelAdapter adapter = new TcpReceivingChannelAdapter();
		adapter.setConnectionFactory(ccf);
		QueueChannel channel = new QueueChannel();
		adapter.setOutputChannel(channel);
		handler.handleMessage(MessageBuilder.withPayload("Test").build());
		handler.handleMessage(MessageBuilder.withPayload("Test").build());
		Set<String> results = new HashSet<>();
		Message<?> mOut = channel.receive(10000);
		assertThat(mOut).isNotNull();
		results.add((String) mOut.getPayload());
		mOut = channel.receive(10000);
		assertThat(mOut).isNotNull();
		results.add((String) mOut.getPayload());
		assertThat(results.remove("Reply1")).isTrue();
		assertThat(results.remove("Reply2")).isTrue();
		done.set(true);
		ccf.stop();
		serverSocket.get().close();
	}

	@Test
	public void testNetSingleUseNoInbound() throws Exception {
		final AtomicReference<ServerSocket> serverSocket = new AtomicReference<>();
		final CountDownLatch latch = new CountDownLatch(1);
		final Semaphore semaphore = new Semaphore(0);
		final AtomicBoolean done = new AtomicBoolean();
		this.executor.execute(() -> {
			try {
				ServerSocket server = ServerSocketFactory.getDefault().createServerSocket(0);
				serverSocket.set(server);
				latch.countDown();
				for (int i = 0; i < 2; i++) {
					Socket socket = server.accept();
					semaphore.release();
					byte[] b = new byte[6];
					readFully(socket.getInputStream(), b);
					semaphore.release();
					socket.close();
				}
				server.close();
			}
			catch (Exception e) {
				if (!done.get()) {
					e.printStackTrace();
				}
			}
		});
		assertThat(latch.await(10, TimeUnit.SECONDS)).isTrue();
		AbstractConnectionFactory ccf = new TcpNetClientConnectionFactory("localhost",
				serverSocket.get().getLocalPort());
		noopPublisher(ccf);
		ByteArrayCrLfSerializer serializer = new ByteArrayCrLfSerializer();
		ccf.setSerializer(serializer);
		ccf.setDeserializer(serializer);
		ccf.setSoTimeout(10000);
		ccf.start();
		ccf.setSingleUse(true);
		TcpSendingMessageHandler handler = new TcpSendingMessageHandler();
		handler.setConnectionFactory(ccf);
		handler.handleMessage(MessageBuilder.withPayload("Test").build());
		handler.handleMessage(MessageBuilder.withPayload("Test").build());
		assertThat(semaphore.tryAcquire(4, 10000, TimeUnit.MILLISECONDS)).isTrue();
		done.set(true);
		ccf.stop();
		serverSocket.get().close();
	}

	@Test
	public void testNioSingleUseNoInbound() throws Exception {
		final AtomicReference<ServerSocket> serverSocket = new AtomicReference<>();
		final CountDownLatch latch = new CountDownLatch(1);
		final Semaphore semaphore = new Semaphore(0);
		final AtomicBoolean done = new AtomicBoolean();
		this.executor.execute(() -> {
			try {
				ServerSocket server = ServerSocketFactory.getDefault().createServerSocket(0);
				serverSocket.set(server);
				latch.countDown();
				for (int i = 0; i < 2; i++) {
					Socket socket = server.accept();
					semaphore.release();
					byte[] b = new byte[8];
					readFully(socket.getInputStream(), b);
					semaphore.release();
					socket.close();
				}
				server.close();
			}
			catch (Exception e) {
				if (!done.get()) {
					e.printStackTrace();
				}
			}
		});
		assertThat(latch.await(10, TimeUnit.SECONDS)).isTrue();
		AbstractConnectionFactory ccf = new TcpNioClientConnectionFactory("localhost",
				serverSocket.get().getLocalPort());
		noopPublisher(ccf);
		ByteArrayCrLfSerializer serializer = new ByteArrayCrLfSerializer();
		ccf.setSerializer(serializer);
		ccf.setDeserializer(serializer);
		ccf.setSoTimeout(5000);
		ccf.start();
		ccf.setSingleUse(true);
		TcpSendingMessageHandler handler = new TcpSendingMessageHandler();
		handler.setConnectionFactory(ccf);
		handler.handleMessage(MessageBuilder.withPayload("Test.1").build());
		handler.handleMessage(MessageBuilder.withPayload("Test.2").build());
		assertThat(semaphore.tryAcquire(4, 10000, TimeUnit.MILLISECONDS)).isTrue();
		done.set(true);
		ccf.stop();
		serverSocket.get().close();
	}

	@Test
	public void testNetSingleUseWithInbound() throws Exception {
		final AtomicReference<ServerSocket> serverSocket = new AtomicReference<>();
		final CountDownLatch latch = new CountDownLatch(1);
		final Semaphore semaphore = new Semaphore(0);
		final AtomicBoolean done = new AtomicBoolean();
		this.executor.execute(() -> {
			try {
				ServerSocket server = ServerSocketFactory.getDefault().createServerSocket(0);
				serverSocket.set(server);
				latch.countDown();
				for (int i = 1; i < 3; i++) {
					Socket socket = server.accept();
					semaphore.release();
					byte[] b = new byte[6];
					readFully(socket.getInputStream(), b);
					b = ("Reply" + i + "\r\n").getBytes();
					socket.getOutputStream().write(b);
					socket.close();
				}
				server.close();
			}
			catch (Exception e) {
				if (!done.get()) {
					e.printStackTrace();
				}
			}
		});
		assertThat(latch.await(10, TimeUnit.SECONDS)).isTrue();
		AbstractConnectionFactory ccf = new TcpNetClientConnectionFactory("localhost",
				serverSocket.get().getLocalPort());
		noopPublisher(ccf);
		ByteArrayCrLfSerializer serializer = new ByteArrayCrLfSerializer();
		ccf.setSerializer(serializer);
		ccf.setDeserializer(serializer);
		ccf.setSoTimeout(10000);
		ccf.start();
		ccf.setSingleUse(true);
		TcpSendingMessageHandler handler = new TcpSendingMessageHandler();
		handler.setConnectionFactory(ccf);
		TcpReceivingChannelAdapter adapter = new TcpReceivingChannelAdapter();
		adapter.setConnectionFactory(ccf);
		QueueChannel channel = new QueueChannel();
		adapter.setOutputChannel(channel);
		handler.handleMessage(MessageBuilder.withPayload("Test").build());
		handler.handleMessage(MessageBuilder.withPayload("Test").build());
		assertThat(semaphore.tryAcquire(2, 10000, TimeUnit.MILLISECONDS)).isTrue();
		Set<String> replies = new HashSet<>();
		for (int i = 0; i < 2; i++) {
			Message<?> mOut = channel.receive(10000);
			assertThat(mOut).isNotNull();
			replies.add(new String((byte[]) mOut.getPayload()));
		}
		assertThat(replies.remove("Reply1")).isTrue();
		assertThat(replies.remove("Reply2")).isTrue();
		done.set(true);
		ccf.stop();
		serverSocket.get().close();
	}

	@Test
	public void testNioSingleUseWithInbound() throws Exception {
		final AtomicReference<ServerSocket> serverSocket = new AtomicReference<>();
		final CountDownLatch latch = new CountDownLatch(1);
		final Semaphore semaphore = new Semaphore(0);
		final AtomicBoolean done = new AtomicBoolean();
		this.executor.execute(() -> {
			try {
				ServerSocket server = ServerSocketFactory.getDefault().createServerSocket(0);
				serverSocket.set(server);
				latch.countDown();
				for (int i = 1; i < 3; i++) {
					Socket socket = server.accept();
					semaphore.release();
					byte[] b = new byte[6];
					readFully(socket.getInputStream(), b);
					b = ("Reply" + i + "\r\n").getBytes();
					socket.getOutputStream().write(b);
					socket.close();
				}
				server.close();
			}
			catch (Exception e) {
				if (!done.get()) {
					e.printStackTrace();
				}
			}
		});
		assertThat(latch.await(10, TimeUnit.SECONDS)).isTrue();
		AbstractConnectionFactory ccf = new TcpNioClientConnectionFactory("localhost",
				serverSocket.get().getLocalPort());
		noopPublisher(ccf);
		ByteArrayCrLfSerializer serializer = new ByteArrayCrLfSerializer();
		ccf.setSerializer(serializer);
		ccf.setDeserializer(serializer);
		ccf.setSoTimeout(10000);
		ccf.start();
		ccf.setSingleUse(true);
		TcpSendingMessageHandler handler = new TcpSendingMessageHandler();
		handler.setConnectionFactory(ccf);
		TcpReceivingChannelAdapter adapter = new TcpReceivingChannelAdapter();
		adapter.setConnectionFactory(ccf);
		QueueChannel channel = new QueueChannel();
		adapter.setOutputChannel(channel);
		handler.handleMessage(MessageBuilder.withPayload("Test").build());
		handler.handleMessage(MessageBuilder.withPayload("Test").build());
		assertThat(semaphore.tryAcquire(2, 10000, TimeUnit.MILLISECONDS)).isTrue();
		Set<String> replies = new HashSet<>();
		for (int i = 0; i < 2; i++) {
			Message<?> mOut = channel.receive(10000);
			assertThat(mOut).isNotNull();
			replies.add(new String((byte[]) mOut.getPayload()));
		}
		assertThat(replies.remove("Reply1")).isTrue();
		assertThat(replies.remove("Reply2")).isTrue();
		done.set(true);
		ccf.stop();
		serverSocket.get().close();
	}

	@Test
	public void testNioSingleUseWithInboundMany() throws Exception {
		final AtomicReference<ServerSocket> serverSocket = new AtomicReference<>();
		final CountDownLatch latch = new CountDownLatch(1);
		final Semaphore semaphore = new Semaphore(0);
		final AtomicBoolean done = new AtomicBoolean();
		final List<Socket> serverSockets = new ArrayList<>();
		this.executor.execute(() -> {
			try {
				ServerSocket server = ServerSocketFactory.getDefault().createServerSocket(0, 100);
				serverSocket.set(server);
				latch.countDown();
				for (int i = 0; i < 100; i++) {
					final Socket socket = server.accept();
					serverSockets.add(socket);
					final int j = i;
					this.executor.execute(() -> {
						semaphore.release();
						byte[] b = new byte[9];
						try {
							readFully(socket.getInputStream(), b);
							b = ("Reply" + j + "\r\n").getBytes();
							socket.getOutputStream().write(b);
						}
						catch (IOException e1) {
							e1.printStackTrace();
						}
						finally {
							try {
								socket.close();
							}
							catch (IOException e2) {
							}
						}
					});
				}
				server.close();
			}
			catch (Exception e) {
				if (!done.get()) {
					e.printStackTrace();
				}
			}
		});
		assertThat(latch.await(10, TimeUnit.SECONDS)).isTrue();
		AbstractConnectionFactory ccf = new TcpNioClientConnectionFactory("localhost",
				serverSocket.get().getLocalPort());
		noopPublisher(ccf);
		ByteArrayCrLfSerializer serializer = new ByteArrayCrLfSerializer();
		ccf.setSerializer(serializer);
		ccf.setDeserializer(serializer);
		ccf.setSoTimeout(10000);
		ccf.setSingleUse(true);
		ccf.setTaskExecutor(this.executor);
		ccf.start();
		TcpSendingMessageHandler handler = new TcpSendingMessageHandler();
		handler.setConnectionFactory(ccf);
		TcpReceivingChannelAdapter adapter = new TcpReceivingChannelAdapter();
		adapter.setConnectionFactory(ccf);
		QueueChannel channel = new QueueChannel();
		adapter.setOutputChannel(channel);
		int i = 0;
		try {
			for (i = 100; i < 200; i++) {
				handler.handleMessage(MessageBuilder.withPayload("Test" + i).build());
			}
		}
		catch (Exception e) {
			e.printStackTrace();
			fail("Exception at " + i);
		}
		assertThat(semaphore.tryAcquire(100, 20000, TimeUnit.MILLISECONDS)).isTrue();
		Set<String> replies = new HashSet<String>();
		for (i = 100; i < 200; i++) {
			Message<?> mOut = channel.receive(20000);
			assertThat(mOut).isNotNull();
			replies.add(new String((byte[]) mOut.getPayload()));
		}
		for (i = 0; i < 100; i++) {
			assertThat(replies.remove("Reply" + i)).as("Reply" + i + " missing").isTrue();
		}
		done.set(true);
		ccf.stop();
		serverSocket.get().close();
	}

	@Test
	public void testNetNegotiate() throws Exception {
		final AtomicReference<ServerSocket> serverSocket = new AtomicReference<>();
		final CountDownLatch latch = new CountDownLatch(1);
		final AtomicBoolean done = new AtomicBoolean();
		this.executor.execute(() -> {
			try {
				ServerSocket server = ServerSocketFactory.getDefault().createServerSocket(0);
				serverSocket.set(server);
				latch.countDown();
				Socket socket = server.accept();
				int i = 0;
				while (true) {
					ObjectInputStream ois = new ObjectInputStream(socket.getInputStream());
					Object in;
					ObjectOutputStream oos = new ObjectOutputStream(socket.getOutputStream());
					if (i == 0) {
						in = ois.readObject();
						logger.debug("read object: " + in);
						oos.writeObject("world!");
						ois = new ObjectInputStream(socket.getInputStream());
						oos = new ObjectOutputStream(socket.getOutputStream());
						in = ois.readObject();
						logger.debug("read object: " + in);
						oos.writeObject("world!");
						ois = new ObjectInputStream(socket.getInputStream());
						oos = new ObjectOutputStream(socket.getOutputStream());
					}
					in = ois.readObject();
					oos.writeObject("Reply" + (++i));
				}
			}
			catch (Exception e) {
				if (!done.get()) {
					e.printStackTrace();
				}
			}
		});
		assertThat(latch.await(10, TimeUnit.SECONDS)).isTrue();
		AbstractConnectionFactory ccf = new TcpNetClientConnectionFactory("localhost",
				serverSocket.get().getLocalPort());
		noopPublisher(ccf);
		ccf.setSerializer(new DefaultSerializer());
		ccf.setDeserializer(new DefaultDeserializer());
		ccf.setSoTimeout(10000);
		TcpConnectionInterceptorFactoryChain fc = new TcpConnectionInterceptorFactoryChain();
		fc.setInterceptors(new TcpConnectionInterceptorFactory[]{
				newInterceptorFactory(),
				newInterceptorFactory()
		});
		ccf.setInterceptorFactoryChain(fc);
		ccf.start();
		TcpSendingMessageHandler handler = new TcpSendingMessageHandler();
		handler.setConnectionFactory(ccf);
		TcpReceivingChannelAdapter adapter = new TcpReceivingChannelAdapter();
		adapter.setConnectionFactory(ccf);
		QueueChannel channel = new QueueChannel();
		adapter.setOutputChannel(channel);
		handler.handleMessage(MessageBuilder.withPayload("Test").build());
		handler.handleMessage(MessageBuilder.withPayload("Test").build());
		Message<?> mOut = channel.receive(10000);
		assertThat(mOut).isNotNull();
		assertThat(mOut.getPayload()).isEqualTo("Reply1");
		mOut = channel.receive(10000);
		assertThat(mOut).isNotNull();
		assertThat(mOut.getPayload()).isEqualTo("Reply2");
		done.set(true);
		ccf.stop();
		serverSocket.get().close();
	}

	@Test
	public void testNioNegotiate() throws Exception {
		final AtomicReference<ServerSocket> serverSocket = new AtomicReference<>();
		final CountDownLatch latch = new CountDownLatch(1);
		final AtomicBoolean done = new AtomicBoolean();
		this.executor.execute(() -> {
			try {
				ServerSocket server = ServerSocketFactory.getDefault().createServerSocket(0);
				serverSocket.set(server);
				latch.countDown();
				Socket socket = server.accept();
				int i = 100;
				while (true) {
					ObjectInputStream ois = new ObjectInputStream(socket.getInputStream());
					Object in;
					ObjectOutputStream oos = new ObjectOutputStream(socket.getOutputStream());
					if (i == 100) {
						in = ois.readObject();
						logger.debug("read object: " + in);
						oos.writeObject("world!");
						ois = new ObjectInputStream(socket.getInputStream());
						oos = new ObjectOutputStream(socket.getOutputStream());
						Thread.sleep(500);
					}
					in = ois.readObject();
					oos.writeObject("Reply" + (i++));
				}
			}
			catch (Exception e) {
				if (!done.get()) {
					e.printStackTrace();
				}
			}
		});
		assertThat(latch.await(10, TimeUnit.SECONDS)).isTrue();
		AbstractConnectionFactory ccf = new TcpNioClientConnectionFactory("localhost",
				serverSocket.get().getLocalPort());
		noopPublisher(ccf);
		ccf.setSerializer(new DefaultSerializer());
		ccf.setDeserializer(new DefaultDeserializer());
		ccf.setSoTimeout(10000);
		TcpConnectionInterceptorFactoryChain fc = new TcpConnectionInterceptorFactoryChain();
		fc.setInterceptors(new TcpConnectionInterceptorFactory[]{ newInterceptorFactory() });
		ccf.setInterceptorFactoryChain(fc);
		ccf.start();
		TcpSendingMessageHandler handler = new TcpSendingMessageHandler();
		handler.setConnectionFactory(ccf);
		TcpReceivingChannelAdapter adapter = new TcpReceivingChannelAdapter();
		adapter.setConnectionFactory(ccf);
		QueueChannel channel = new QueueChannel();
		adapter.setOutputChannel(channel);
		for (int i = 0; i < 1000; i++) {
			handler.handleMessage(MessageBuilder.withPayload("Test").build());
		}
		Set<String> results = new TreeSet<>();
		for (int i = 0; i < 1000; i++) {
			Message<?> mOut = channel.receive(10000);
			assertThat(mOut).isNotNull();
			results.add((String) mOut.getPayload());
		}
		logger.debug("results: " + results);
		for (int i = 100; i < 1100; i++) {
			assertThat(results.remove("Reply" + i)).as("Missing Reply" + i).isTrue();
		}
		done.set(true);
		ccf.stop();
		serverSocket.get().close();
	}

	@Test
	public void testNetNegotiateSingleNoListen() throws Exception {
		final AtomicReference<ServerSocket> serverSocket = new AtomicReference<>();
		final CountDownLatch latch = new CountDownLatch(1);
		final AtomicBoolean done = new AtomicBoolean();
		this.executor.execute(() -> {
			try {
				ServerSocket server = ServerSocketFactory.getDefault().createServerSocket(0);
				serverSocket.set(server);
				latch.countDown();
				Socket socket = server.accept();
				ObjectInputStream ois = new ObjectInputStream(socket.getInputStream());
				ObjectOutputStream oos = new ObjectOutputStream(socket.getOutputStream());
				Object in = ois.readObject();
				logger.debug("read object: " + in);
				oos.writeObject("world!");
				ois = new ObjectInputStream(socket.getInputStream());
				oos = new ObjectOutputStream(socket.getOutputStream());
				in = ois.readObject();
				logger.debug("read object: " + in);
				oos.writeObject("world!");
				ois = new ObjectInputStream(socket.getInputStream());
				oos = new ObjectOutputStream(socket.getOutputStream());
				in = ois.readObject();
				oos.writeObject("Reply");
				socket.close();
				server.close();
			}
			catch (Exception e) {
				if (!done.get()) {
					e.printStackTrace();
				}
			}
		});
		assertThat(latch.await(10, TimeUnit.SECONDS)).isTrue();
		AbstractConnectionFactory ccf = new TcpNetClientConnectionFactory("localhost",
				serverSocket.get().getLocalPort());
		noopPublisher(ccf);
		ccf.setSerializer(new DefaultSerializer());
		ccf.setDeserializer(new DefaultDeserializer());
		ccf.setSoTimeout(10000);
		TcpConnectionInterceptorFactoryChain fc = new TcpConnectionInterceptorFactoryChain();
		fc.setInterceptor(newInterceptorFactory(), newInterceptorFactory());
		ccf.setInterceptorFactoryChain(fc);
		ccf.setSingleUse(true);
		ccf.start();
		TcpSendingMessageHandler handler = new TcpSendingMessageHandler();
		handler.setConnectionFactory(ccf);
		handler.handleMessage(MessageBuilder.withPayload("Test").build());
		done.set(true);
		ccf.stop();
		serverSocket.get().close();
	}

	@Test
	public void testNioNegotiateSingleNoListen() throws Exception {
		final AtomicReference<ServerSocket> serverSocket = new AtomicReference<>();
		final CountDownLatch latch = new CountDownLatch(1);
		final AtomicBoolean done = new AtomicBoolean();
		this.executor.execute(() -> {
			int i = 0;
			try {
				ServerSocket server = ServerSocketFactory.getDefault().createServerSocket(0);
				serverSocket.set(server);
				latch.countDown();
				Socket socket = server.accept();
				ObjectInputStream ois = new ObjectInputStream(socket.getInputStream());
				ObjectOutputStream oos = new ObjectOutputStream(socket.getOutputStream());
				Object in = ois.readObject();
				logger.debug("read object: " + in);
				oos.writeObject("world!");
				ois = new ObjectInputStream(socket.getInputStream());
				oos = new ObjectOutputStream(socket.getOutputStream());
				in = ois.readObject();
				logger.debug("read object: " + in);
				oos.writeObject("world!");
				ois = new ObjectInputStream(socket.getInputStream());
				oos = new ObjectOutputStream(socket.getOutputStream());
				oos.writeObject("Reply" + (++i));
				socket.close();
				server.close();
			}
			catch (Exception e) {
				if (i == 0) {
					e.printStackTrace();
				}
			}
		});
		assertThat(latch.await(10, TimeUnit.SECONDS)).isTrue();
		AbstractConnectionFactory ccf = new TcpNioClientConnectionFactory("localhost",
				serverSocket.get().getLocalPort());
		noopPublisher(ccf);
		ccf.setSerializer(new DefaultSerializer());
		ccf.setDeserializer(new DefaultDeserializer());
		ccf.setSoTimeout(10000);
		TcpConnectionInterceptorFactoryChain fc = new TcpConnectionInterceptorFactoryChain();
		fc.setInterceptor(newInterceptorFactory(), newInterceptorFactory());
		ccf.setInterceptorFactoryChain(fc);
		ccf.setSingleUse(true);
		ccf.start();
		TcpSendingMessageHandler handler = new TcpSendingMessageHandler();
		handler.setConnectionFactory(ccf);
		handler.handleMessage(MessageBuilder.withPayload("Test").build());
		done.set(true);
		ccf.stop();
		serverSocket.get().close();
	}

	@Test
	public void testOutboundChannelAdapterWithinChain() {
		AbstractApplicationContext ctx = new ClassPathXmlApplicationContext(
				"TcpOutboundChannelAdapterWithinChainTests-context.xml", this.getClass());
		AbstractServerConnectionFactory scf = ctx.getBean(AbstractServerConnectionFactory.class);
		TestingUtilities.waitListening(scf, null);
		ctx.getBean(AbstractClientConnectionFactory.class).setPort(scf.getPort());
		ctx.getBeansOfType(ConsumerEndpointFactoryBean.class).values().forEach(ConsumerEndpointFactoryBean::start);
		MessageChannel channelAdapterWithinChain = ctx.getBean("tcpOutboundChannelAdapterWithinChain",
				MessageChannel.class);
		PollableChannel inbound = ctx.getBean("inbound", PollableChannel.class);
		String testPayload = "Hello, world!";
		channelAdapterWithinChain.send(new GenericMessage<>(testPayload));
		Message<?> m = inbound.receive(1000);
		assertThat(m).isNotNull();
		assertThat(new String((byte[]) m.getPayload())).isEqualTo(testPayload);
		ctx.close();
	}

	@Test
	public void testConnectionException() throws Exception {
		TcpSendingMessageHandler handler = new TcpSendingMessageHandler();
		AbstractConnectionFactory mockCcf = mock(AbstractClientConnectionFactory.class);
		Mockito.doAnswer(invocation -> {
			throw new SocketException("Failed to connect");
		}).when(mockCcf).getConnection();
		handler.setConnectionFactory(mockCcf);
		try {
			handler.handleMessage(new GenericMessage<>("foo"));
			fail("Expected exception");
		}
		catch (Exception e) {
			assertThat(e instanceof MessagingException).isTrue();
			assertThat(e.getCause() != null).isTrue();
			assertThat(e.getCause() instanceof SocketException).isTrue();
			assertThat(e.getCause().getMessage()).isEqualTo("Failed to connect");
		}
	}

	@Test
	public void testInterceptedCleanup() throws Exception {
		final CountDownLatch latch = new CountDownLatch(1);
		AbstractServerConnectionFactory scf = new TcpNetServerConnectionFactory(0);
		ByteArrayCrLfSerializer serializer = new ByteArrayCrLfSerializer();
		scf.setSerializer(serializer);
		scf.setDeserializer(serializer);
		TcpReceivingChannelAdapter adapter = new TcpReceivingChannelAdapter();
		adapter.setConnectionFactory(scf);
		TcpSendingMessageHandler handler = new TcpSendingMessageHandler();
		handler.setConnectionFactory(scf);
<<<<<<< HEAD
		scf.setApplicationEventPublisher(new ApplicationEventPublisher() {

			@Override
			public void publishEvent(Object event) {
				if (event instanceof TcpConnectionCloseEvent) {
					latch.countDown();
				}
			}
		});
		TcpConnectionInterceptorFactoryChain fc = new TcpConnectionInterceptorFactoryChain();
		fc.setInterceptors(new TcpConnectionInterceptorFactory[] {
				newInterceptorFactory(scf.getApplicationEventPublisher()),
		});
=======
		scf.setApplicationEventPublisher(event -> {
			if (event instanceof TcpConnectionCloseEvent) {
				latch.countDown();
			}
		});
		TcpConnectionInterceptorFactoryChain fc = new TcpConnectionInterceptorFactoryChain();
		fc.setInterceptor(newInterceptorFactory(scf.getApplicationEventPublisher()));
>>>>>>> be2a6986
		scf.setInterceptorFactoryChain(fc);
		scf.start();
		TestingUtilities.waitListening(scf, null);
		int port = scf.getPort();
		Socket socket = SocketFactory.getDefault().createSocket("localhost", port);
		socket.close();
		assertThat(latch.await(10, TimeUnit.SECONDS)).isTrue();
		assertThat(handler.getConnections().isEmpty()).isTrue();
		scf.stop();
	}
<<<<<<< HEAD
=======

>>>>>>> be2a6986
}<|MERGE_RESOLUTION|>--- conflicted
+++ resolved
@@ -47,7 +47,6 @@
 import org.mockito.Mockito;
 
 import org.springframework.beans.factory.BeanFactory;
-import org.springframework.context.ApplicationEventPublisher;
 import org.springframework.context.support.AbstractApplicationContext;
 import org.springframework.context.support.ClassPathXmlApplicationContext;
 import org.springframework.core.serializer.DefaultDeserializer;
@@ -1201,21 +1200,6 @@
 		adapter.setConnectionFactory(scf);
 		TcpSendingMessageHandler handler = new TcpSendingMessageHandler();
 		handler.setConnectionFactory(scf);
-<<<<<<< HEAD
-		scf.setApplicationEventPublisher(new ApplicationEventPublisher() {
-
-			@Override
-			public void publishEvent(Object event) {
-				if (event instanceof TcpConnectionCloseEvent) {
-					latch.countDown();
-				}
-			}
-		});
-		TcpConnectionInterceptorFactoryChain fc = new TcpConnectionInterceptorFactoryChain();
-		fc.setInterceptors(new TcpConnectionInterceptorFactory[] {
-				newInterceptorFactory(scf.getApplicationEventPublisher()),
-		});
-=======
 		scf.setApplicationEventPublisher(event -> {
 			if (event instanceof TcpConnectionCloseEvent) {
 				latch.countDown();
@@ -1223,7 +1207,6 @@
 		});
 		TcpConnectionInterceptorFactoryChain fc = new TcpConnectionInterceptorFactoryChain();
 		fc.setInterceptor(newInterceptorFactory(scf.getApplicationEventPublisher()));
->>>>>>> be2a6986
 		scf.setInterceptorFactoryChain(fc);
 		scf.start();
 		TestingUtilities.waitListening(scf, null);
@@ -1234,8 +1217,5 @@
 		assertThat(handler.getConnections().isEmpty()).isTrue();
 		scf.stop();
 	}
-<<<<<<< HEAD
-=======
-
->>>>>>> be2a6986
+
 }