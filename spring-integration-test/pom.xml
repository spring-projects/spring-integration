<<<<<<< HEAD
<?xml version="1.0" encoding="UTF-8"?>
<project xsi:schemaLocation="http://maven.apache.org/POM/4.0.0 http://maven.apache.org/xsd/maven-4.0.0.xsd" xmlns="http://maven.apache.org/POM/4.0.0"
    xmlns:xsi="http://www.w3.org/2001/XMLSchema-instance">
  <modelVersion>4.0.0</modelVersion>
  <groupId>org.springframework.integration</groupId>
  <artifactId>spring-integration-test</artifactId>
  <version>2.1.0.BUILD-SNAPSHOT</version>
  <name>Spring Integration Test Support</name>
  <licenses>
    <license>
      <name>The Apache Software License, Version 2.0</name>
      <url>http://www.apache.org/licenses/LICENSE-2.0.txt</url>
      <distribution>repo</distribution>
    </license>
  </licenses>
  <build>
    <resources>
      <resource>
        <directory>src/main/java</directory>
        <includes>
          <include>**/*</include>
        </includes>
        <excludes>
          <exclude>**/*.java</exclude>
        </excludes>
      </resource>
      <resource>
        <directory>src/main/resources</directory>
        <includes>
          <include>**/*</include>
        </includes>
      </resource>
    </resources>
    <testResources>
      <testResource>
        <directory>src/test/java</directory>
        <includes>
          <include>**/*</include>
        </includes>
        <excludes>
          <exclude>**/*.java</exclude>
        </excludes>
      </testResource>
      <testResource>
        <directory>src/test/resources</directory>
        <includes>
          <include>**/*</include>
        </includes>
      </testResource>
    </testResources>
    <plugins>
      <plugin>
        <artifactId>maven-compiler-plugin</artifactId>
        <configuration>
          <source>1.5</source>
          <target>1.5</target>
        </configuration>
      </plugin>
      <plugin>
        <artifactId>maven-surefire-plugin</artifactId>
        <configuration>
          <includes>
            <include>**/*Tests.java</include>
          </includes>
          <excludes>
            <exclude>**/*Abstract*.java</exclude>
          </excludes>
        </configuration>
      </plugin>
    </plugins>
  </build>
  <repositories>
    <repository>
      <id>SpringSource External Bundle Repository</id>
      <url>http://repository.springsource.com/maven/bundles/external/</url>
    </repository>
    <repository>
      <id>SpringSource Milestone Repository</id>
      <url>http://maven.springframework.org/milestone/</url>
    </repository>
    <repository>
      <id>SpringSource Release Bundle Repository</id>
      <url>http://repository.springsource.com/maven/bundles/release/</url>
    </repository>
    <repository>
      <id>SpringSource Release Repository</id>
      <url>http://maven.springframework.org/release/</url>
    </repository>
  </repositories>
  <dependencies>
    <dependency>
      <groupId>org.springframework.integration</groupId>
      <artifactId>spring-integration-core</artifactId>
      <version>2.1.0.BUILD-SNAPSHOT</version>
      <scope>compile</scope>
    </dependency>
    <dependency>
      <groupId>org.easymock</groupId>
      <artifactId>easymock</artifactId>
      <version>2.3</version>
      <scope>test</scope>
    </dependency>
    <dependency>
      <groupId>org.easymock</groupId>
      <artifactId>easymockclassextension</artifactId>
      <version>2.3</version>
      <scope>test</scope>
    </dependency>
    <dependency>
      <groupId>org.springframework</groupId>
      <artifactId>spring-context</artifactId>
      <version>3.0.6.RELEASE</version>
      <scope>compile</scope>
    </dependency>
    <dependency>
      <groupId>org.hamcrest</groupId>
      <artifactId>hamcrest-all</artifactId>
      <version>1.1</version>
      <scope>test</scope>
    </dependency>
    <dependency>
      <groupId>org.springframework</groupId>
      <artifactId>spring-test</artifactId>
      <version>3.0.6.RELEASE</version>
      <scope>compile</scope>
    </dependency>
    <dependency>
      <groupId>org.mockito</groupId>
      <artifactId>mockito-all</artifactId>
      <version>1.8.4</version>
      <scope>compile</scope>
    </dependency>
    <dependency>
      <groupId>log4j</groupId>
      <artifactId>log4j</artifactId>
      <version>1.2.12</version>
      <scope>test</scope>
    </dependency>
    <dependency>
      <groupId>cglib</groupId>
      <artifactId>cglib-nodep</artifactId>
      <version>2.2</version>
      <scope>test</scope>
    </dependency>
    <dependency>
      <groupId>junit</groupId>
      <artifactId>junit-dep</artifactId>
      <version>4.8.2</version>
      <scope>compile</scope>
    </dependency>
  </dependencies>
  <properties>
    <project.build.sourceEncoding>UTF8</project.build.sourceEncoding>
  </properties>
</project>
=======
<?xml version="1.0" encoding="UTF-8"?>
<project xsi:schemaLocation="http://maven.apache.org/POM/4.0.0 http://maven.apache.org/xsd/maven-4.0.0.xsd" xmlns="http://maven.apache.org/POM/4.0.0"
    xmlns:xsi="http://www.w3.org/2001/XMLSchema-instance">
  <modelVersion>4.0.0</modelVersion>
  <groupId>org.springframework.integration</groupId>
  <artifactId>spring-integration-test</artifactId>
  <version>2.1.0.BUILD-SNAPSHOT</version>
  <name>Spring Integration Test Support</name>
  <licenses>
    <license>
      <name>The Apache Software License, Version 2.0</name>
      <url>http://www.apache.org/licenses/LICENSE-2.0.txt</url>
      <distribution>repo</distribution>
    </license>
  </licenses>
  <build>
    <resources>
      <resource>
        <directory>src/main/java</directory>
        <includes>
          <include>**/*</include>
        </includes>
        <excludes>
          <exclude>**/*.java</exclude>
        </excludes>
      </resource>
      <resource>
        <directory>src/main/resources</directory>
        <includes>
          <include>**/*</include>
        </includes>
      </resource>
    </resources>
    <testResources>
      <testResource>
        <directory>src/test/java</directory>
        <includes>
          <include>**/*</include>
        </includes>
        <excludes>
          <exclude>**/*.java</exclude>
        </excludes>
      </testResource>
      <testResource>
        <directory>src/test/resources</directory>
        <includes>
          <include>**/*</include>
        </includes>
      </testResource>
    </testResources>
    <plugins>
      <plugin>
        <artifactId>maven-compiler-plugin</artifactId>
        <configuration>
          <source>1.5</source>
          <target>1.5</target>
        </configuration>
      </plugin>
      <plugin>
        <artifactId>maven-surefire-plugin</artifactId>
        <configuration>
          <includes>
            <include>**/*Tests.java</include>
          </includes>
          <excludes>
            <exclude>**/*Abstract*.java</exclude>
          </excludes>
        </configuration>
      </plugin>
    </plugins>
  </build>
  <repositories>
    <repository>
      <id>SpringSource External Bundle Repository</id>
      <url>http://repository.springsource.com/maven/bundles/external/</url>
    </repository>
    <repository>
      <id>SpringSource Milestone Repository</id>
      <url>http://maven.springframework.org/milestone/</url>
    </repository>
    <repository>
      <id>SpringSource Release Bundle Repository</id>
      <url>http://repository.springsource.com/maven/bundles/release/</url>
    </repository>
    <repository>
      <id>SpringSource Release Repository</id>
      <url>http://maven.springframework.org/release/</url>
    </repository>
  </repositories>
  <dependencies>
    <dependency>
      <groupId>org.easymock</groupId>
      <artifactId>easymock</artifactId>
      <version>2.3</version>
      <scope>test</scope>
    </dependency>
    <dependency>
      <groupId>org.springframework.integration</groupId>
      <artifactId>spring-integration-core</artifactId>
      <version>2.1.0.BUILD-SNAPSHOT</version>
      <scope>compile</scope>
    </dependency>
    <dependency>
      <groupId>org.easymock</groupId>
      <artifactId>easymockclassextension</artifactId>
      <version>2.3</version>
      <scope>test</scope>
    </dependency>
    <dependency>
      <groupId>org.springframework</groupId>
      <artifactId>spring-context</artifactId>
      <version>3.0.6.RELEASE</version>
      <scope>compile</scope>
    </dependency>
    <dependency>
      <groupId>org.hamcrest</groupId>
      <artifactId>hamcrest-all</artifactId>
      <version>1.1</version>
      <scope>test</scope>
    </dependency>
    <dependency>
      <groupId>org.springframework</groupId>
      <artifactId>spring-test</artifactId>
      <version>3.0.6.RELEASE</version>
      <scope>compile</scope>
    </dependency>
    <dependency>
      <groupId>org.mockito</groupId>
      <artifactId>mockito-all</artifactId>
      <version>1.8.4</version>
      <scope>compile</scope>
    </dependency>
    <dependency>
      <groupId>log4j</groupId>
      <artifactId>log4j</artifactId>
      <version>1.2.12</version>
      <scope>test</scope>
    </dependency>
    <dependency>
      <groupId>cglib</groupId>
      <artifactId>cglib-nodep</artifactId>
      <version>2.2</version>
      <scope>test</scope>
    </dependency>
    <dependency>
      <groupId>junit</groupId>
      <artifactId>junit-dep</artifactId>
      <version>4.8.2</version>
      <scope>compile</scope>
    </dependency>
  </dependencies>
  <properties>
    <project.build.sourceEncoding>UTF8</project.build.sourceEncoding>
  </properties>
</project>
>>>>>>> ad0ccf5d
<|MERGE_RESOLUTION|>--- conflicted
+++ resolved
@@ -1,313 +1,155 @@
-<<<<<<< HEAD
-<?xml version="1.0" encoding="UTF-8"?>
-<project xsi:schemaLocation="http://maven.apache.org/POM/4.0.0 http://maven.apache.org/xsd/maven-4.0.0.xsd" xmlns="http://maven.apache.org/POM/4.0.0"
-    xmlns:xsi="http://www.w3.org/2001/XMLSchema-instance">
-  <modelVersion>4.0.0</modelVersion>
-  <groupId>org.springframework.integration</groupId>
-  <artifactId>spring-integration-test</artifactId>
-  <version>2.1.0.BUILD-SNAPSHOT</version>
-  <name>Spring Integration Test Support</name>
-  <licenses>
-    <license>
-      <name>The Apache Software License, Version 2.0</name>
-      <url>http://www.apache.org/licenses/LICENSE-2.0.txt</url>
-      <distribution>repo</distribution>
-    </license>
-  </licenses>
-  <build>
-    <resources>
-      <resource>
-        <directory>src/main/java</directory>
-        <includes>
-          <include>**/*</include>
-        </includes>
-        <excludes>
-          <exclude>**/*.java</exclude>
-        </excludes>
-      </resource>
-      <resource>
-        <directory>src/main/resources</directory>
-        <includes>
-          <include>**/*</include>
-        </includes>
-      </resource>
-    </resources>
-    <testResources>
-      <testResource>
-        <directory>src/test/java</directory>
-        <includes>
-          <include>**/*</include>
-        </includes>
-        <excludes>
-          <exclude>**/*.java</exclude>
-        </excludes>
-      </testResource>
-      <testResource>
-        <directory>src/test/resources</directory>
-        <includes>
-          <include>**/*</include>
-        </includes>
-      </testResource>
-    </testResources>
-    <plugins>
-      <plugin>
-        <artifactId>maven-compiler-plugin</artifactId>
-        <configuration>
-          <source>1.5</source>
-          <target>1.5</target>
-        </configuration>
-      </plugin>
-      <plugin>
-        <artifactId>maven-surefire-plugin</artifactId>
-        <configuration>
-          <includes>
-            <include>**/*Tests.java</include>
-          </includes>
-          <excludes>
-            <exclude>**/*Abstract*.java</exclude>
-          </excludes>
-        </configuration>
-      </plugin>
-    </plugins>
-  </build>
-  <repositories>
-    <repository>
-      <id>SpringSource External Bundle Repository</id>
-      <url>http://repository.springsource.com/maven/bundles/external/</url>
-    </repository>
-    <repository>
-      <id>SpringSource Milestone Repository</id>
-      <url>http://maven.springframework.org/milestone/</url>
-    </repository>
-    <repository>
-      <id>SpringSource Release Bundle Repository</id>
-      <url>http://repository.springsource.com/maven/bundles/release/</url>
-    </repository>
-    <repository>
-      <id>SpringSource Release Repository</id>
-      <url>http://maven.springframework.org/release/</url>
-    </repository>
-  </repositories>
-  <dependencies>
-    <dependency>
-      <groupId>org.springframework.integration</groupId>
-      <artifactId>spring-integration-core</artifactId>
-      <version>2.1.0.BUILD-SNAPSHOT</version>
-      <scope>compile</scope>
-    </dependency>
-    <dependency>
-      <groupId>org.easymock</groupId>
-      <artifactId>easymock</artifactId>
-      <version>2.3</version>
-      <scope>test</scope>
-    </dependency>
-    <dependency>
-      <groupId>org.easymock</groupId>
-      <artifactId>easymockclassextension</artifactId>
-      <version>2.3</version>
-      <scope>test</scope>
-    </dependency>
-    <dependency>
-      <groupId>org.springframework</groupId>
-      <artifactId>spring-context</artifactId>
-      <version>3.0.6.RELEASE</version>
-      <scope>compile</scope>
-    </dependency>
-    <dependency>
-      <groupId>org.hamcrest</groupId>
-      <artifactId>hamcrest-all</artifactId>
-      <version>1.1</version>
-      <scope>test</scope>
-    </dependency>
-    <dependency>
-      <groupId>org.springframework</groupId>
-      <artifactId>spring-test</artifactId>
-      <version>3.0.6.RELEASE</version>
-      <scope>compile</scope>
-    </dependency>
-    <dependency>
-      <groupId>org.mockito</groupId>
-      <artifactId>mockito-all</artifactId>
-      <version>1.8.4</version>
-      <scope>compile</scope>
-    </dependency>
-    <dependency>
-      <groupId>log4j</groupId>
-      <artifactId>log4j</artifactId>
-      <version>1.2.12</version>
-      <scope>test</scope>
-    </dependency>
-    <dependency>
-      <groupId>cglib</groupId>
-      <artifactId>cglib-nodep</artifactId>
-      <version>2.2</version>
-      <scope>test</scope>
-    </dependency>
-    <dependency>
-      <groupId>junit</groupId>
-      <artifactId>junit-dep</artifactId>
-      <version>4.8.2</version>
-      <scope>compile</scope>
-    </dependency>
-  </dependencies>
-  <properties>
-    <project.build.sourceEncoding>UTF8</project.build.sourceEncoding>
-  </properties>
-</project>
-=======
-<?xml version="1.0" encoding="UTF-8"?>
-<project xsi:schemaLocation="http://maven.apache.org/POM/4.0.0 http://maven.apache.org/xsd/maven-4.0.0.xsd" xmlns="http://maven.apache.org/POM/4.0.0"
-    xmlns:xsi="http://www.w3.org/2001/XMLSchema-instance">
-  <modelVersion>4.0.0</modelVersion>
-  <groupId>org.springframework.integration</groupId>
-  <artifactId>spring-integration-test</artifactId>
-  <version>2.1.0.BUILD-SNAPSHOT</version>
-  <name>Spring Integration Test Support</name>
-  <licenses>
-    <license>
-      <name>The Apache Software License, Version 2.0</name>
-      <url>http://www.apache.org/licenses/LICENSE-2.0.txt</url>
-      <distribution>repo</distribution>
-    </license>
-  </licenses>
-  <build>
-    <resources>
-      <resource>
-        <directory>src/main/java</directory>
-        <includes>
-          <include>**/*</include>
-        </includes>
-        <excludes>
-          <exclude>**/*.java</exclude>
-        </excludes>
-      </resource>
-      <resource>
-        <directory>src/main/resources</directory>
-        <includes>
-          <include>**/*</include>
-        </includes>
-      </resource>
-    </resources>
-    <testResources>
-      <testResource>
-        <directory>src/test/java</directory>
-        <includes>
-          <include>**/*</include>
-        </includes>
-        <excludes>
-          <exclude>**/*.java</exclude>
-        </excludes>
-      </testResource>
-      <testResource>
-        <directory>src/test/resources</directory>
-        <includes>
-          <include>**/*</include>
-        </includes>
-      </testResource>
-    </testResources>
-    <plugins>
-      <plugin>
-        <artifactId>maven-compiler-plugin</artifactId>
-        <configuration>
-          <source>1.5</source>
-          <target>1.5</target>
-        </configuration>
-      </plugin>
-      <plugin>
-        <artifactId>maven-surefire-plugin</artifactId>
-        <configuration>
-          <includes>
-            <include>**/*Tests.java</include>
-          </includes>
-          <excludes>
-            <exclude>**/*Abstract*.java</exclude>
-          </excludes>
-        </configuration>
-      </plugin>
-    </plugins>
-  </build>
-  <repositories>
-    <repository>
-      <id>SpringSource External Bundle Repository</id>
-      <url>http://repository.springsource.com/maven/bundles/external/</url>
-    </repository>
-    <repository>
-      <id>SpringSource Milestone Repository</id>
-      <url>http://maven.springframework.org/milestone/</url>
-    </repository>
-    <repository>
-      <id>SpringSource Release Bundle Repository</id>
-      <url>http://repository.springsource.com/maven/bundles/release/</url>
-    </repository>
-    <repository>
-      <id>SpringSource Release Repository</id>
-      <url>http://maven.springframework.org/release/</url>
-    </repository>
-  </repositories>
-  <dependencies>
-    <dependency>
-      <groupId>org.easymock</groupId>
-      <artifactId>easymock</artifactId>
-      <version>2.3</version>
-      <scope>test</scope>
-    </dependency>
-    <dependency>
-      <groupId>org.springframework.integration</groupId>
-      <artifactId>spring-integration-core</artifactId>
-      <version>2.1.0.BUILD-SNAPSHOT</version>
-      <scope>compile</scope>
-    </dependency>
-    <dependency>
-      <groupId>org.easymock</groupId>
-      <artifactId>easymockclassextension</artifactId>
-      <version>2.3</version>
-      <scope>test</scope>
-    </dependency>
-    <dependency>
-      <groupId>org.springframework</groupId>
-      <artifactId>spring-context</artifactId>
-      <version>3.0.6.RELEASE</version>
-      <scope>compile</scope>
-    </dependency>
-    <dependency>
-      <groupId>org.hamcrest</groupId>
-      <artifactId>hamcrest-all</artifactId>
-      <version>1.1</version>
-      <scope>test</scope>
-    </dependency>
-    <dependency>
-      <groupId>org.springframework</groupId>
-      <artifactId>spring-test</artifactId>
-      <version>3.0.6.RELEASE</version>
-      <scope>compile</scope>
-    </dependency>
-    <dependency>
-      <groupId>org.mockito</groupId>
-      <artifactId>mockito-all</artifactId>
-      <version>1.8.4</version>
-      <scope>compile</scope>
-    </dependency>
-    <dependency>
-      <groupId>log4j</groupId>
-      <artifactId>log4j</artifactId>
-      <version>1.2.12</version>
-      <scope>test</scope>
-    </dependency>
-    <dependency>
-      <groupId>cglib</groupId>
-      <artifactId>cglib-nodep</artifactId>
-      <version>2.2</version>
-      <scope>test</scope>
-    </dependency>
-    <dependency>
-      <groupId>junit</groupId>
-      <artifactId>junit-dep</artifactId>
-      <version>4.8.2</version>
-      <scope>compile</scope>
-    </dependency>
-  </dependencies>
-  <properties>
-    <project.build.sourceEncoding>UTF8</project.build.sourceEncoding>
-  </properties>
-</project>
->>>>>>> ad0ccf5d
+<?xml version="1.0" encoding="UTF-8"?>
+<project xsi:schemaLocation="http://maven.apache.org/POM/4.0.0 http://maven.apache.org/xsd/maven-4.0.0.xsd" xmlns="http://maven.apache.org/POM/4.0.0"
+    xmlns:xsi="http://www.w3.org/2001/XMLSchema-instance">
+  <modelVersion>4.0.0</modelVersion>
+  <groupId>org.springframework.integration</groupId>
+  <artifactId>spring-integration-test</artifactId>
+  <version>2.1.0.BUILD-SNAPSHOT</version>
+  <name>Spring Integration Test Support</name>
+  <licenses>
+    <license>
+      <name>The Apache Software License, Version 2.0</name>
+      <url>http://www.apache.org/licenses/LICENSE-2.0.txt</url>
+      <distribution>repo</distribution>
+    </license>
+  </licenses>
+  <build>
+    <resources>
+      <resource>
+        <directory>src/main/java</directory>
+        <includes>
+          <include>**/*</include>
+        </includes>
+        <excludes>
+          <exclude>**/*.java</exclude>
+        </excludes>
+      </resource>
+      <resource>
+        <directory>src/main/resources</directory>
+        <includes>
+          <include>**/*</include>
+        </includes>
+      </resource>
+    </resources>
+    <testResources>
+      <testResource>
+        <directory>src/test/java</directory>
+        <includes>
+          <include>**/*</include>
+        </includes>
+        <excludes>
+          <exclude>**/*.java</exclude>
+        </excludes>
+      </testResource>
+      <testResource>
+        <directory>src/test/resources</directory>
+        <includes>
+          <include>**/*</include>
+        </includes>
+      </testResource>
+    </testResources>
+    <plugins>
+      <plugin>
+        <artifactId>maven-compiler-plugin</artifactId>
+        <configuration>
+          <source>1.5</source>
+          <target>1.5</target>
+        </configuration>
+      </plugin>
+      <plugin>
+        <artifactId>maven-surefire-plugin</artifactId>
+        <configuration>
+          <includes>
+            <include>**/*Tests.java</include>
+          </includes>
+          <excludes>
+            <exclude>**/*Abstract*.java</exclude>
+          </excludes>
+        </configuration>
+      </plugin>
+    </plugins>
+  </build>
+  <repositories>
+    <repository>
+      <id>SpringSource External Bundle Repository</id>
+      <url>http://repository.springsource.com/maven/bundles/external/</url>
+    </repository>
+    <repository>
+      <id>SpringSource Milestone Repository</id>
+      <url>http://maven.springframework.org/milestone/</url>
+    </repository>
+    <repository>
+      <id>SpringSource Release Bundle Repository</id>
+      <url>http://repository.springsource.com/maven/bundles/release/</url>
+    </repository>
+    <repository>
+      <id>SpringSource Release Repository</id>
+      <url>http://maven.springframework.org/release/</url>
+    </repository>
+  </repositories>
+  <dependencies>
+    <dependency>
+      <groupId>org.easymock</groupId>
+      <artifactId>easymock</artifactId>
+      <version>2.3</version>
+      <scope>test</scope>
+    </dependency>
+    <dependency>
+      <groupId>org.springframework.integration</groupId>
+      <artifactId>spring-integration-core</artifactId>
+      <version>2.1.0.BUILD-SNAPSHOT</version>
+      <scope>compile</scope>
+    </dependency>
+    <dependency>
+      <groupId>org.easymock</groupId>
+      <artifactId>easymockclassextension</artifactId>
+      <version>2.3</version>
+      <scope>test</scope>
+    </dependency>
+    <dependency>
+      <groupId>org.springframework</groupId>
+      <artifactId>spring-context</artifactId>
+      <version>3.0.6.RELEASE</version>
+      <scope>compile</scope>
+    </dependency>
+    <dependency>
+      <groupId>org.hamcrest</groupId>
+      <artifactId>hamcrest-all</artifactId>
+      <version>1.1</version>
+      <scope>test</scope>
+    </dependency>
+    <dependency>
+      <groupId>org.springframework</groupId>
+      <artifactId>spring-test</artifactId>
+      <version>3.0.6.RELEASE</version>
+      <scope>compile</scope>
+    </dependency>
+    <dependency>
+      <groupId>org.mockito</groupId>
+      <artifactId>mockito-all</artifactId>
+      <version>1.8.4</version>
+      <scope>compile</scope>
+    </dependency>
+    <dependency>
+      <groupId>log4j</groupId>
+      <artifactId>log4j</artifactId>
+      <version>1.2.12</version>
+      <scope>test</scope>
+    </dependency>
+    <dependency>
+      <groupId>cglib</groupId>
+      <artifactId>cglib-nodep</artifactId>
+      <version>2.2</version>
+      <scope>test</scope>
+    </dependency>
+    <dependency>
+      <groupId>junit</groupId>
+      <artifactId>junit-dep</artifactId>
+      <version>4.8.2</version>
+      <scope>compile</scope>
+    </dependency>
+  </dependencies>
+  <properties>
+    <project.build.sourceEncoding>UTF8</project.build.sourceEncoding>
+  </properties>
+</project>