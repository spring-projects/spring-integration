buildscript {
    ext.kotlinVersion = '1.7.20'
    ext.isCI = System.getenv('GITHUB_ACTION') || System.getenv('bamboo_buildKey')
    repositories {
        mavenCentral()
        gradlePluginPortal()
        maven { url 'https://repo.spring.io/plugins-release-local' }
        if (version.endsWith('SNAPSHOT')) {
            maven { url 'https://repo.spring.io/snapshot' }
        }
    }
    dependencies {
        classpath "org.jetbrains.kotlin:kotlin-gradle-plugin:$kotlinVersion"
        classpath "org.jetbrains.kotlin:kotlin-allopen:$kotlinVersion"
    }
}

plugins {
    id 'org.sonarqube' version '2.8'
    id 'io.spring.nohttp' version '0.0.10' apply false
    id 'org.ajoberstar.grgit' version '4.1.1'
    id 'io.spring.dependency-management' version '1.0.13.RELEASE'
    id 'com.jfrog.artifactory' version '4.29.0' apply false
    id 'org.jetbrains.dokka' version '1.7.10'
    id 'org.asciidoctor.jvm.pdf' version '3.3.2'
    id 'org.asciidoctor.jvm.gems' version '3.3.2'
    id 'org.asciidoctor.jvm.convert' version '3.3.2'
}

if (isCI) {
    apply plugin: 'io.spring.nohttp'

    nohttp {
        allowlistFile = file('src/nohttp/allowlist.lines')
        source.include '**/src/**'
        source.exclude '**/*.gif', '**/*.jpg', '**/*.png', '**/*.svg', '**/*.ks'
    }
}

description = 'Spring Integration'

ext {
    linkHomepage = 'https://projects.spring.io/spring-integration'
    linkCi = 'https://build.spring.io/browse/INT'
    linkIssue = 'https://github.com/spring-projects/spring-integration/issues'
    linkScmUrl = 'https://github.com/spring-projects/spring-integration'
    linkScmConnection = 'scm:git:git://github.com/spring-projects/spring-integration.git'
    linkScmDevConnection = 'scm:git:ssh://git@github.com:spring-projects/spring-integration.git'

    modifiedFiles =
            files(grgit.status().unstaged.modified).filter { f -> f.name.endsWith('.java') || f.name.endsWith('.kt') }

    apacheSshdVersion = '2.9.1'
    artemisVersion = '2.25.0'
    aspectjVersion = '1.9.9.1'
    assertjVersion = '3.23.1'
    assertkVersion = '0.25'
    avroVersion = '1.11.1'
    awaitilityVersion = '4.2.0'
    camelVersion = '3.18.2'
    commonsDbcp2Version = '2.9.0'
    commonsIoVersion = '2.11.0'
    commonsNetVersion = '3.8.0'
    curatorVersion = '5.3.0'
    derbyVersion = '10.14.2.0'
    findbugsVersion = '3.0.1'
    ftpServerVersion = '1.2.0'
    graalvmVersion = '22.2.0'
    greenmailVersion = '2.0.0-alpha-2'
    groovyVersion = '4.0.5'
    hamcrestVersion = '2.2'
    hazelcastVersion = '5.1.3'
    hibernateVersion = '6.1.3.Final'
    hsqldbVersion = '2.7.0'
    h2Version = '2.1.214'
    jacksonVersion = '2.13.4'
    jaxbVersion = '3.0.2'
    jcifsVersion = '2.1.32'
    jeroMqVersion = '0.5.2'
    jmsApiVersion = '3.0.0'
    jpaApiVersion = '3.0.3'
    jrubyVersion = '9.3.8.0'
    jsonpathVersion = '2.7.0'
    junit4Version = '4.13.2'
    junitJupiterVersion = '5.9.0'
    jythonVersion = '2.7.3'
    kotlinCoroutinesVersion = '1.6.4'
    kryoVersion = '5.3.0'
    lettuceVersion = '6.2.0.RELEASE'
    log4jVersion = '2.19.0'
    mailVersion = '2.0.1'
    micrometerVersion = '1.10.0-SNAPSHOT'
    micrometerTracingVersion = '1.0.0-SNAPSHOT'
    mockitoVersion = '4.8.0'
    mongoDriverVersion = '4.7.1'
    mysqlVersion = '8.0.30'
    pahoMqttClientVersion = '1.2.5'
    postgresVersion = '42.5.0'
    r2dbch2Version = '1.0.0.RC1'
    reactorVersion = '2022.0.0-SNAPSHOT'
    resilience4jVersion = '1.7.1'
    romeToolsVersion = '1.18.0'
    rsocketVersion = '1.1.3'
    servletApiVersion = '5.0.0'
    smackVersion = '4.4.6'
    springAmqpVersion = project.hasProperty('springAmqpVersion') ? project.springAmqpVersion : '3.0.0-SNAPSHOT'
    springDataVersion = project.hasProperty('springDataVersion') ? project.springDataVersion : '2022.0.0-SNAPSHOT'
    springGraphqlVersion = '1.1.0-SNAPSHOT'
    springKafkaVersion = '3.0.0-SNAPSHOT'
    springRetryVersion = '2.0.0-SNAPSHOT'
    springSecurityVersion = project.hasProperty('springSecurityVersion') ? project.springSecurityVersion : '6.0.0-SNAPSHOT'
    springVersion = project.hasProperty('springVersion') ? project.springVersion : '6.0.0-SNAPSHOT'
    springWsVersion = '4.0.0-SNAPSHOT'
    testcontainersVersion = '1.17.5'
    tomcatVersion = '10.0.23'
    xmlUnitVersion = '2.9.0'
    xstreamVersion = '1.4.19'

    javaProjects = subprojects - project(':spring-integration-bom')
}

allprojects {
    group = 'org.springframework.integration'

    repositories {
        if (project.hasProperty('mavenLocal')) {
            mavenLocal()
        }
        mavenCentral()
        maven { url 'https://repo.spring.io/release' }
        maven { url 'https://repo.spring.io/milestone' }
        if (version.endsWith('SNAPSHOT')) {
            maven { url 'https://repo.spring.io/snapshot' }
        }
//		maven { url 'https://repo.spring.io/libs-staging-local' }
    }

    ext.javadocLinks = [
            'https://docs.oracle.com/en/java/javase/17/docs/api/',
            'https://jakarta.ee/specifications/platform/9/apidocs/',
            'https://docs.spring.io/spring-framework/docs/current/javadoc-api',
            'https://docs.spring.io/spring-amqp/docs/current/api/',
            'https://docs.spring.io/spring-data/data-mongo/docs/current/api/',
            'https://docs.spring.io/spring-data/data-redis/docs/current/api/',
            'https://docs.spring.io/spring-ws/docs/current/api/'
    ] as String[]

    apply plugin: 'io.spring.dependency-management'

    dependencyManagement {
        resolutionStrategy {
            cacheChangingModulesFor 0, 'seconds'
        }
        applyMavenExclusions = false
        generatedPomCustomization {
            enabled = false
        }

        imports {
            mavenBom "com.fasterxml.jackson:jackson-bom:$jacksonVersion"
            mavenBom "org.junit:junit-bom:$junitJupiterVersion"
            mavenBom "org.springframework:spring-framework-bom:$springVersion"
            mavenBom "io.projectreactor:reactor-bom:$reactorVersion"
            mavenBom "org.apache.logging.log4j:log4j-bom:$log4jVersion"
            mavenBom "org.springframework.data:spring-data-bom:$springDataVersion"
            mavenBom "org.mockito:mockito-bom:$mockitoVersion"
            mavenBom "io.micrometer:micrometer-bom:$micrometerVersion"
            mavenBom "io.micrometer:micrometer-tracing-bom:$micrometerTracingVersion"
            mavenBom "org.apache.camel:camel-bom:$camelVersion"
            mavenBom "org.testcontainers:testcontainers-bom:$testcontainersVersion"
            mavenBom "org.apache.groovy:groovy-bom:$groovyVersion"
<<<<<<< HEAD
            mavenBom "org.springframework.security:spring-security-bom:$springSecurityVersion"
=======
            mavenBom "org.jetbrains.kotlinx:kotlinx-coroutines-bom:$kotlinCoroutinesVersion"
>>>>>>> ff076b6a
        }

    }

}

configure(javaProjects) { subproject ->
    apply plugin: 'java-library'
    apply plugin: 'eclipse'
    apply plugin: 'idea'
    apply plugin: 'jacoco'
    apply plugin: 'checkstyle'
    apply plugin: 'kotlin'
    apply plugin: 'kotlin-spring'

    apply from: "${rootDir}/gradle/publish-maven.gradle"

    sourceSets {
        test {
            resources {
                srcDirs = ['src/test/resources', 'src/test/java']
            }
        }
    }

    java {
        withJavadocJar()
        withSourcesJar()
        registerFeature('optional') {
            usingSourceSet(sourceSets.main)
        }
        registerFeature('provided') {
            usingSourceSet(sourceSets.main)
        }
    }

    compileJava {
        options.release = 17
    }

    compileTestJava {
        sourceCompatibility = JavaVersion.VERSION_17
        targetCompatibility = JavaVersion.VERSION_17
        options.encoding = 'UTF-8'
    }

    compileKotlin {
        kotlinOptions {
            languageVersion = '1.7'
            apiVersion = '1.7'
            freeCompilerArgs = ['-Xjsr305=strict', '-Xsuppress-version-warnings', '-opt-in=kotlin.RequiresOptIn']
            allWarningsAsErrors = true
        }
    }
    compileTestKotlin {
        kotlinOptions {
            freeCompilerArgs = ['-Xjsr305=strict', '-opt-in=kotlin.RequiresOptIn']
        }
    }

    tasks.withType(JavaCompile).configureEach {
        options.fork = true
    }

    tasks.withType(Javadoc) {
        options.addBooleanOption('Xdoclint:syntax', true) // only check syntax with doclint
        options.addBooleanOption('Werror', true) // fail build on Javadoc warnings
    }

    eclipse {
        project {
            natures += 'org.springframework.ide.eclipse.core.springnature'
        }
    }

    jacoco {
        toolVersion = '0.8.7'
    }

    // dependencies that are common across all java projects
    dependencies {
        if (!(subproject.name ==~ /.*-test.*/)) {
            testImplementation(project(':spring-integration-test-support')) {
                exclude group: 'org.hamcrest'
            }
        }

        // JSR-305 only used for non-required meta-annotations
        compileOnly "com.google.code.findbugs:annotations:$findbugsVersion"
        testImplementation "com.google.code.findbugs:annotations:$findbugsVersion"
        testImplementation("org.awaitility:awaitility:$awaitilityVersion") {
            exclude group: 'org.hamcrest'
        }
        testImplementation("junit:junit:$junit4Version") {
            exclude group: 'org.hamcrest'
        }
        testImplementation 'org.junit.jupiter:junit-jupiter-api'
        testImplementation 'org.junit.jupiter:junit-jupiter-params'
        testImplementation("com.willowtreeapps.assertk:assertk-jvm:$assertkVersion") {
            exclude group: 'org.jetbrains.kotlin'
        }
        testImplementation 'org.jetbrains.kotlin:kotlin-reflect'
        testImplementation 'org.jetbrains.kotlin:kotlin-stdlib-jdk8'
        testImplementation 'io.projectreactor:reactor-test'
        testImplementation 'org.testcontainers:junit-jupiter'

        testRuntimeOnly 'org.junit.jupiter:junit-jupiter-engine'
        testRuntimeOnly 'org.junit.platform:junit-platform-launcher'
        // To support JUnit 4 tests
        testRuntimeOnly 'org.junit.vintage:junit-vintage-engine'

        testRuntimeOnly 'org.apache.logging.log4j:log4j-core'
        testRuntimeOnly 'org.apache.logging.log4j:log4j-jcl'
        testRuntimeOnly 'org.apache.logging.log4j:log4j-slf4j-impl'
    }

    // enable all compiler warnings; individual projects may customize further
    ext.xLintArg = '-Xlint:all,-options,-processing'
    [compileJava, compileTestJava]*.options*.compilerArgs = [xLintArg, '-parameters']

    task updateCopyrights {
        onlyIf { !isCI }
        inputs.files(modifiedFiles.filter { f -> f.path.contains(subproject.name) })
        outputs.dir('build/classes')

        doLast {
            def now = Calendar.instance.get(Calendar.YEAR) as String
            inputs.files.each { file ->
                def line
                file.withReader { reader ->
                    while (line = reader.readLine()) {
                        def matcher = line =~ /Copyright (20\d\d)-?(20\d\d)?/
                        if (matcher.count) {
                            def beginningYear = matcher[0][1]
                            if (now != beginningYear && now != matcher[0][2]) {
                                def years = "$beginningYear-$now"
                                def sourceCode = file.text
                                sourceCode = sourceCode.replaceFirst(/20\d\d(-20\d\d)?/, years)
                                file.text = sourceCode
                                println "Copyright updated for file: $file"
                            }
                            break
                        }
                    }
                }
            }
        }
    }

    compileKotlin.dependsOn updateCopyrights

    jacocoTestReport {
        reports {
            xml.enabled true
            csv.enabled false
            html.enabled false
            xml.destination file("${buildDir}/reports/jacoco/test/jacocoTestReport.xml")
        }
    }

    test {
        maxHeapSize = '2g'
        jvmArgs '-XX:+HeapDumpOnOutOfMemoryError'
        jacoco {
            destinationFile = file("$buildDir/jacoco.exec")
        }

        if (System.properties['sonar.host.url']) {
            finalizedBy jacocoTestReport
        }
    }

    task testAll(type: Test, dependsOn: [':checkAsciidocLinks', 'check'])

    gradle.taskGraph.whenReady { graph ->
        if (graph.hasTask(testAll)) {
            test.enabled = false
        }
    }

    tasks.withType(Test).all {
        // suppress all console output during testing unless running `gradle -i`
        logging.captureStandardOutput(LogLevel.INFO)

        if (name ==~ /(testAll)/) {
            systemProperty 'RUN_LONG_INTEGRATION_TESTS', 'true'
        }

        environment 'SI_FATAL_WHEN_NO_BEANFACTORY', 'true'

        useJUnitPlatform()

        enableAssertions = false
    }

    checkstyle {
        configDirectory.set(rootProject.file('src/checkstyle'))
        toolVersion = project.hasProperty('checkstyleVersion') ? project.checkstyleVersion : '10.3.3'
    }

    jar {
        manifest {
            attributes(
                    'Implementation-Version': project.version,
                    'Created-By': "JDK ${System.properties['java.version']} (${System.properties['java.specification.vendor']})",
                    'Implementation-Title': subproject.name,
                    'Implementation-Vendor-Id': subproject.group,
                    'Implementation-Vendor': 'Pivotal Software, Inc.',
                    'Implementation-URL': linkHomepage,
                    'Automatic-Module-Name': subproject.name.replace('-', '.')  // for Jigsaw
            )
        }

        from("${rootProject.projectDir}/src/dist") {
            include 'notice.txt'
            into 'META-INF'
            expand(copyright: new Date().format('yyyy'), version: project.version)
        }
        from("${rootProject.projectDir}") {
            include 'LICENSE.txt'
            into 'META-INF'
        }
    }

    task checkClasspathForConflicts {
        onlyIf { isCI }
        inputs.files(configurations.runtimeClasspath)

        def ignored = ['module-info.class']
        def errors = ['Found classpath conflicts:\n']
        Map<String, Set<String>> classpathContents = [:]

        doLast {
            inputs.files.each { file ->
                new java.util.jar.JarFile(file)
                        .stream()
                        .filter { !it.name.startsWith('META-INF/') && it.name.endsWith('.class') && !ignored.contains(it.name) }
                        .each { classpathContents.computeIfAbsent(it.name, { [] as Set }).add(file.absolutePath) }
            }

            def conflicts = classpathContents.findAll { it.value.size() > 1 }

            conflicts.each {
                errors += "    $it.key\n"
                it.value.each {
                    errors += "        $it\n"
                }
            }

            if (errors.size() > 1) {
                throw new InvalidUserDataException(errors.toString().replaceAll(~/,\s/, '') - '[' - ']')
            }
        }
    }

    check.dependsOn checkClasspathForConflicts, javadoc

    publishing {
        publications {
            mavenJava(MavenPublication) {
                suppressAllPomMetadataWarnings()
                from components.java
                pom.withXml {
                    def pomDeps = asNode().dependencies.first()
                    subproject.configurations.providedImplementation.allDependencies.each { dep ->
                        pomDeps.remove(pomDeps.'*'.find { it.artifactId.text() == dep.name })
                        pomDeps.appendNode('dependency').with {
                            it.appendNode('groupId', dep.group)
                            it.appendNode('artifactId', dep.name)
                            it.appendNode('version', dep.version)
                            it.appendNode('scope', 'provided')
                        }
                    }
                }
            }
        }
    }
}

project('spring-integration-test-support') {
    description = 'Spring Integration Test Support - **No SI Dependencies Allowed**'
    dependencies {
        compileOnly 'org.apiguardian:apiguardian-api:1.0.0'
        api "org.hamcrest:hamcrest-library:$hamcrestVersion"
        api 'org.mockito:mockito-core'
        api 'org.mockito:mockito-inline'
        api "org.assertj:assertj-core:$assertjVersion"
        api 'org.springframework:spring-context'
        api 'org.springframework:spring-messaging'
        api 'org.springframework:spring-test'
        optionalApi("junit:junit:$junit4Version") {
            exclude group: 'org.hamcrest'
        }
        optionalApi 'org.junit.jupiter:junit-jupiter-api'
        optionalApi 'org.apache.logging.log4j:log4j-core'
    }
}

project('spring-integration-amqp') {
    description = 'Spring Integration AMQP Support'
    dependencies {
        api project(':spring-integration-core')
        api("org.springframework.amqp:spring-rabbit:$springAmqpVersion") {
            exclude group: 'org.springframework'
        }
        optionalApi("org.springframework.amqp:spring-rabbit-stream:$springAmqpVersion") {
            exclude group: 'org.springframework'
        }

        testImplementation("org.springframework.amqp:spring-rabbit-junit:$springAmqpVersion") {
            exclude group: 'org.springframework'
        }
        testImplementation project(':spring-integration-stream')
        testImplementation 'org.springframework:spring-web'
        testImplementation 'org.testcontainers:rabbitmq'
        testImplementation 'com.fasterxml.jackson.core:jackson-databind'
    }
}

project('spring-integration-camel') {
    description = 'Spring Integration support for Apache Camel'

    dependencies {
        api project(':spring-integration-core')
        api 'org.apache.camel:camel-api'

        testImplementation 'org.apache.camel:camel-test-junit5'
    }
}

project('spring-integration-cassandra') {
    description = 'Spring Integration Support for Apache Cassandra'

    dependencies {
        api project(':spring-integration-core')
        api 'org.springframework.data:spring-data-cassandra'

        testImplementation 'org.testcontainers:cassandra'
    }
}

project('spring-integration-core') {
    description = 'Spring Integration Core'

    apply plugin: 'org.jetbrains.dokka'

    dependencies {
        api 'org.springframework:spring-aop'
        api 'org.springframework:spring-context'
        api 'org.springframework:spring-messaging'
        api 'org.springframework:spring-tx'
        api("org.springframework.retry:spring-retry:$springRetryVersion") {
            exclude group: 'org.springframework'
        }
        api 'io.projectreactor:reactor-core'
        api 'io.micrometer:micrometer-observation'

        optionalApi 'com.fasterxml.jackson.core:jackson-databind'
        optionalApi 'com.fasterxml.jackson.datatype:jackson-datatype-jdk8'
        optionalApi 'com.fasterxml.jackson.datatype:jackson-datatype-jsr310'
        optionalApi 'com.fasterxml.jackson.datatype:jackson-datatype-joda'
        optionalApi('com.fasterxml.jackson.module:jackson-module-kotlin') {
            exclude group: 'org.jetbrains.kotlin'
        }

        optionalApi "com.jayway.jsonpath:json-path:$jsonpathVersion"
        optionalApi "com.esotericsoftware:kryo:$kryoVersion"
        optionalApi 'io.micrometer:micrometer-core'
        optionalApi ('io.micrometer:micrometer-tracing') {
            exclude group: 'aopalliance'
        }
        optionalApi "io.github.resilience4j:resilience4j-ratelimiter:$resilience4jVersion"
        optionalApi "org.apache.avro:avro:$avroVersion"
        optionalApi 'org.jetbrains.kotlinx:kotlinx-coroutines-reactor'

        testImplementation "org.aspectj:aspectjweaver:$aspectjVersion"
        testImplementation "org.hamcrest:hamcrest-core:$hamcrestVersion"
        testImplementation 'io.micrometer:micrometer-observation-test'
        testImplementation ('io.micrometer:micrometer-tracing-integration-test') {
            exclude group: 'io.opentelemetry'
            exclude group: 'com.wavefront'
            exclude group: 'io.micrometer', module: 'micrometer-tracing-bridge-otel'
        }
    }

    dokkaHtmlPartial {
        outputDirectory.set(new File(buildDir, 'docs/kdoc'))
        dokkaSourceSets {
            main {
                sourceRoots.setFrom(file('src/main/kotlin'))
                classpath.from(sourceSets['main'].runtimeClasspath)
                externalDocumentationLink {
                    url.set(new URL("https://docs.spring.io/spring-integration/docs/$version/api/"))
                    packageListUrl.set(file("$buildDir/docs/javadoc/element-list").toURI().toURL())
                }
                externalDocumentationLink {
                    url.set(new URL('https://projectreactor.io/docs/core/release/api/'))
                }
                externalDocumentationLink {
                    url.set(new URL('https://www.reactive-streams.org/reactive-streams-1.0.3-javadoc/'))
                }
            }
        }
    }
}

project('spring-integration-event') {
    description = 'Spring Integration ApplicationEvent Support'
    dependencies {
        api project(':spring-integration-core')
    }
}

project('spring-integration-feed') {
    description = 'Spring Integration RSS Feed Support'
    dependencies {
        api project(':spring-integration-core')
        api "com.rometools:rome:$romeToolsVersion"
    }
}

project('spring-integration-file') {
    description = 'Spring Integration File Support'
    dependencies {
        api project(':spring-integration-core')
        api "commons-io:commons-io:$commonsIoVersion"

        testImplementation project(':spring-integration-redis')
        testImplementation project(':spring-integration-redis').sourceSets.test.output
        testImplementation project(':spring-integration-jdbc')
        testImplementation "com.h2database:h2:$h2Version"
        testImplementation "io.lettuce:lettuce-core:$lettuceVersion"
        testImplementation "com.jayway.jsonpath:json-path:$jsonpathVersion"
        testImplementation 'com.fasterxml.jackson.core:jackson-databind'
    }
}

project('spring-integration-ftp') {
    description = 'Spring Integration FTP Support'
    dependencies {
        api project(':spring-integration-file')
        api "commons-net:commons-net:$commonsNetVersion"
        api 'org.springframework:spring-context-support'
        optionalApi "org.apache.ftpserver:ftpserver-core:$ftpServerVersion"

        testImplementation project(':spring-integration-file').sourceSets.test.output
        testImplementation "org.hamcrest:hamcrest-core:$hamcrestVersion"
    }
}

project('spring-integration-graphql') {
	description = 'Spring Integration GraphQL Support'
	dependencies {
		api project(':spring-integration-core')
		api "org.springframework.graphql:spring-graphql:$springGraphqlVersion"
	}
}

project('spring-integration-groovy') {
    description = 'Spring Integration Groovy Support'

    apply plugin: 'groovy'

    dependencies {
        api project(':spring-integration-scripting')
        api 'org.apache.groovy:groovy'
        api 'org.springframework:spring-context-support'

        testImplementation 'org.springframework:spring-web'

        testRuntimeOnly 'org.apache.groovy:groovy-dateutil'
    }
}

project('spring-integration-hazelcast') {
    description = 'Spring Integration Hazelcast Support'
    dependencies {
        api project(':spring-integration-core')
        api "com.hazelcast:hazelcast:$hazelcastVersion"

        testImplementation project(':spring-integration-jmx')
    }

    tasks.withType(JavaForkOptions) {
        jvmArgs '--add-modules', 'java.se',
                '--add-exports', 'java.base/jdk.internal.ref=ALL-UNNAMED',
                '--add-opens', 'java.base/java.lang=ALL-UNNAMED',
                '--add-opens', 'java.base/sun.nio.ch=ALL-UNNAMED',
                '--add-opens', 'java.management/sun.management=ALL-UNNAMED',
                '--add-opens', 'jdk.management/com.sun.management.internal=ALL-UNNAMED',
                '-Dhazelcast.logging.type=log4j2'
    }
}

project('spring-integration-http') {
    description = 'Spring Integration HTTP Support'
    dependencies {
        api project(':spring-integration-core')
        api 'org.springframework:spring-webmvc'
        providedImplementation "jakarta.servlet:jakarta.servlet-api:$servletApiVersion"
        optionalApi "com.rometools:rome:$romeToolsVersion"
        optionalApi 'org.springframework:spring-webflux'

        testImplementation project(':spring-integration-security')
        testImplementation "org.hamcrest:hamcrest-core:$hamcrestVersion"
        testImplementation('org.springframework.security:spring-security-config') {
            exclude group: 'org.springframework'
        }
        testImplementation('org.springframework.security:spring-security-test') {
            exclude group: 'org.springframework'
        }
        testImplementation 'com.fasterxml.jackson.core:jackson-databind'

        testRuntimeOnly "com.jayway.jsonpath:json-path:$jsonpathVersion"
    }
}

project('spring-integration-ip') {
    description = 'Spring Integration IP Support'
    dependencies {
        api project(':spring-integration-core')
        testImplementation project(':spring-integration-stream')
        testImplementation project(':spring-integration-event')
        testImplementation "org.hamcrest:hamcrest-core:$hamcrestVersion"

        testRuntimeOnly "com.esotericsoftware:kryo:$kryoVersion"
        testRuntimeOnly 'com.fasterxml.jackson.core:jackson-databind'
    }

    tasks.withType(JavaForkOptions) {
        jvmArgs '--add-opens', 'java.base/java.nio.channels.spi=ALL-UNNAMED'
    }
}

project('spring-integration-jdbc') {
    description = 'Spring Integration JDBC Support'
    dependencies {
        api project(':spring-integration-core')
        api 'org.springframework:spring-jdbc'
        optionalApi "org.postgresql:postgresql:$postgresVersion"

        testImplementation "com.h2database:h2:$h2Version"
        testImplementation "org.hsqldb:hsqldb:$hsqldbVersion"
        testImplementation "org.apache.derby:derby:$derbyVersion"
        testImplementation "org.apache.derby:derbyclient:$derbyVersion"
        testImplementation "org.postgresql:postgresql:$postgresVersion"
        testImplementation "mysql:mysql-connector-java:$mysqlVersion"
        testImplementation "org.apache.commons:commons-dbcp2:$commonsDbcp2Version"
        testImplementation 'org.testcontainers:mysql'
        testImplementation 'org.testcontainers:postgresql'

        testRuntimeOnly 'com.fasterxml.jackson.core:jackson-databind'
    }
}

project('spring-integration-jms') {
    description = 'Spring Integration JMS Support'
    dependencies {
        api project(':spring-integration-core')
        api 'org.springframework:spring-jms'
        providedImplementation "jakarta.jms:jakarta.jms-api:$jmsApiVersion"

        testImplementation("org.apache.activemq:artemis-server:$artemisVersion") {
            exclude group: 'org.jboss.logmanager'
        }
        testImplementation "org.apache.activemq:artemis-jakarta-client:$artemisVersion"
        testImplementation 'org.springframework:spring-oxm'
        testImplementation 'com.fasterxml.jackson.core:jackson-databind'
    }
}

project('spring-integration-jmx') {
    description = 'Spring Integration JMX Support'
    dependencies {
        api project(':spring-integration-core')

        testImplementation "org.aspectj:aspectjweaver:$aspectjVersion"
    }
}

project('spring-integration-jpa') {
    description = 'Spring Integration JPA Support'
    dependencies {
        api project(':spring-integration-core')
        api 'org.springframework:spring-orm'
        optionalApi "org.eclipse.persistence:org.eclipse.persistence.jpa:$jpaApiVersion"

        testImplementation('org.springframework.data:spring-data-jpa') {
            exclude group: 'org.springframework'
        }
        testImplementation "com.h2database:h2:$h2Version"
        testImplementation "org.hibernate.orm:hibernate-core:$hibernateVersion"
        testImplementation "org.hamcrest:hamcrest-core:$hamcrestVersion"
    }
}

project('spring-integration-kafka') {
    description = 'Spring Integration for Apache Kafka'
    dependencies {
        api project(':spring-integration-core')
        api("org.springframework.kafka:spring-kafka:$springKafkaVersion") {
            exclude group: 'org.springframework'
        }

        testImplementation "org.springframework.kafka:spring-kafka-test:$springKafkaVersion"
        testImplementation "org.hamcrest:hamcrest-core:$hamcrestVersion"
        testImplementation 'com.fasterxml.jackson.core:jackson-databind'
    }
}

project('spring-integration-mail') {
    description = 'Spring Integration Mail Support'
    dependencies {
        api project(':spring-integration-core')
        api 'org.springframework:spring-context-support'

        providedImplementation "com.sun.mail:jakarta.mail:$mailVersion"
        testImplementation "com.icegreen:greenmail:$greenmailVersion"
        testRuntimeOnly 'org.apache.logging.log4j:log4j-jul'
    }
}

project('spring-integration-mongodb') {
    description = 'Spring Integration MongoDB Support'
    dependencies {
        api project(':spring-integration-core')
        api('org.springframework.data:spring-data-mongodb') {
            exclude group: 'org.springframework'
        }
        optionalApi "org.mongodb:mongodb-driver-sync:$mongoDriverVersion"
        optionalApi "org.mongodb:mongodb-driver-reactivestreams:$mongoDriverVersion"

        testImplementation 'org.testcontainers:mongodb'
    }
}

project('spring-integration-r2dbc') {
    description = 'Spring Integration R2DBC Support'
    dependencies {
        api project(':spring-integration-core')
        api('org.springframework.data:spring-data-r2dbc') {
            exclude group: 'org.springframework'
        }
        api 'org.springframework:spring-r2dbc'
        testImplementation "io.r2dbc:r2dbc-h2:$r2dbch2Version"
        testImplementation "org.hamcrest:hamcrest-core:$hamcrestVersion"
    }
}

project('spring-integration-mqtt') {
    description = 'Spring Integration MQTT Support'
    dependencies {
        api project(':spring-integration-core')
        api "org.eclipse.paho:org.eclipse.paho.client.mqttv3:$pahoMqttClientVersion"
        optionalApi "org.eclipse.paho:org.eclipse.paho.mqttv5.client:$pahoMqttClientVersion"

        testImplementation project(':spring-integration-jmx')
        testImplementation 'com.fasterxml.jackson.core:jackson-databind'
    }
}

project('spring-integration-redis') {
    description = 'Spring Integration Redis Support'
    dependencies {
        api project(':spring-integration-core')
        api('org.springframework.data:spring-data-redis') {
            exclude group: 'org.springframework'
        }

        testImplementation "io.lettuce:lettuce-core:$lettuceVersion"
        testImplementation "org.hamcrest:hamcrest-core:$hamcrestVersion"
        testImplementation 'com.fasterxml.jackson.core:jackson-databind'
    }

    tasks.withType(JavaForkOptions) {
        jvmArgs '--add-opens', 'java.base/java.util=ALL-UNNAMED'
    }
}

project('spring-integration-rsocket') {
    description = 'Spring Integration RSocket Support'
    dependencies {
        api project(':spring-integration-core')
        api "io.rsocket:rsocket-transport-netty:$rsocketVersion"
    }
}

project('spring-integration-scripting') {
    description = 'Spring Integration Scripting Support'
    dependencies {
        api project(':spring-integration-core')
        optionalApi ('org.jetbrains.kotlin:kotlin-script-util') {
            exclude group: 'org.jetbrains.kotlin', module: 'kotlin-daemon-client'
        }
        optionalApi 'org.jetbrains.kotlin:kotlin-compiler-embeddable'
        providedImplementation "org.graalvm.sdk:graal-sdk:$graalvmVersion"

        testImplementation "org.jruby:jruby-complete:$jrubyVersion"
        testImplementation 'org.apache.groovy:groovy-jsr223'
        testImplementation "org.python:jython-standalone:$jythonVersion"

        testRuntimeOnly 'org.jetbrains.kotlin:kotlin-scripting-compiler-embeddable'
    }
}

project('spring-integration-security') {
    description = 'Spring Integration Security Support'
    dependencies {
        api project(':spring-integration-core')
        api('org.springframework.security:spring-security-messaging') {
            exclude group: 'org.springframework'
        }

        testImplementation('org.springframework.security:spring-security-config') {
            exclude group: 'org.springframework'
        }
    }
}

project('spring-integration-sftp') {
    description = 'Spring Integration SFTP Support'
    dependencies {
        api project(':spring-integration-file')
        api 'org.springframework:spring-context-support'
        api ("org.apache.sshd:sshd-sftp:$apacheSshdVersion") {
            exclude group: 'org.slf4j', module: 'jcl-over-slf4j'
        }

        testImplementation project(':spring-integration-event')
        testImplementation project(':spring-integration-file').sourceSets.test.output
    }
}

project('spring-integration-smb') {
    description = 'Spring Integration SMB Support'
    dependencies {
        api project(':spring-integration-file')
        api "org.codelibs:jcifs:$jcifsVersion"

        testImplementation project(':spring-integration-file').sourceSets.test.output
    }
}

project('spring-integration-stomp') {
    description = 'Spring Integration STOMP Support'
    dependencies {
        api project(':spring-integration-core')
        optionalApi 'org.springframework:spring-websocket'

        testImplementation project(':spring-integration-websocket')
        testImplementation project(':spring-integration-websocket').sourceSets.test.output
        testImplementation project(':spring-integration-event')
        testImplementation("org.apache.activemq:artemis-stomp-protocol:$artemisVersion") {
            exclude group: 'org.jboss.logmanager'
        }
        testImplementation "org.apache.tomcat.embed:tomcat-embed-websocket:$tomcatVersion"
        testImplementation 'com.fasterxml.jackson.core:jackson-databind'

        testRuntimeOnly 'org.springframework:spring-webmvc'
        testRuntimeOnly 'io.projectreactor.netty:reactor-netty-http'
    }
}

project('spring-integration-stream') {
    description = 'Spring Integration Stream Support'
    dependencies {
        api project(':spring-integration-core')
    }

    tasks.withType(JavaForkOptions) {
        jvmArgs '--add-opens', 'java.base/java.io=ALL-UNNAMED'
    }
}

project('spring-integration-syslog') {
    description = 'Spring Integration Syslog Support'
    dependencies {
        api project(':spring-integration-ip')
    }
}

project('spring-integration-test') {
    description = 'Spring Integration Testing Framework'
    dependencies {
        api project(':spring-integration-core')
        api project(':spring-integration-test-support')
    }
}

project('spring-integration-webflux') {
    description = 'Spring Integration HTTP Support'
    dependencies {
        api(project(':spring-integration-http')) {
            exclude group: 'org.springframework', module: 'spring-webmvc'
        }
        api 'org.springframework:spring-webflux'
        optionalApi 'io.projectreactor.netty:reactor-netty-http'

        testImplementation "jakarta.servlet:jakarta.servlet-api:$servletApiVersion"
        testImplementation "org.hamcrest:hamcrest-core:$hamcrestVersion"
        testImplementation 'org.springframework:spring-webmvc'
        testImplementation('org.springframework.security:spring-security-config') {
            exclude group: 'org.springframework'
        }
        testImplementation('org.springframework.security:spring-security-test') {
            exclude group: 'org.springframework'
        }
        testImplementation 'com.fasterxml.jackson.core:jackson-databind'

        testRuntimeOnly "com.jayway.jsonpath:json-path:$jsonpathVersion"
    }
}

project('spring-integration-websocket') {
    description = 'Spring Integration WebSockets Support'
    dependencies {
        api project(':spring-integration-core')
        api 'org.springframework:spring-websocket'
        optionalApi 'org.springframework:spring-webmvc'
        providedImplementation "jakarta.servlet:jakarta.servlet-api:$servletApiVersion"

        testImplementation project(':spring-integration-event')
        testImplementation "org.apache.tomcat.embed:tomcat-embed-websocket:$tomcatVersion"

        testRuntimeOnly 'com.fasterxml.jackson.core:jackson-databind'
    }
}

project('spring-integration-ws') {
    description = 'Spring Integration Web Services Support'
    dependencies {
        api project(':spring-integration-core')
        api 'org.springframework:spring-oxm'
        api 'org.springframework:spring-webmvc'
        api("org.springframework.ws:spring-ws-core:$springWsVersion") {
            exclude group: 'org.springframework'
        }

        providedImplementation "com.sun.xml.bind:jaxb-impl:$jaxbVersion"

        testImplementation "com.thoughtworks.xstream:xstream:$xstreamVersion"
        testImplementation("org.springframework.ws:spring-ws-support:$springWsVersion") {
            exclude group: 'org.springframework'
        }
        testImplementation 'org.springframework:spring-jms'
        testImplementation "jakarta.jms:jakarta.jms-api:$jmsApiVersion"
        testImplementation "org.igniterealtime.smack:smack-tcp:$smackVersion"
        testImplementation "org.igniterealtime.smack:smack-extensions:$smackVersion"
        testImplementation "jakarta.mail:jakarta.mail-api:$mailVersion"

        testRuntimeOnly "com.sun.mail:jakarta.mail:$mailVersion"
    }
}

project('spring-integration-xml') {
    description = 'Spring Integration XML Support'
    dependencies {
        api project(':spring-integration-core')
        api 'org.springframework:spring-oxm'
        api("org.springframework.ws:spring-xml:$springWsVersion") {
            exclude group: 'org.springframework'
        }
        optionalApi("org.springframework.ws:spring-ws-core:$springWsVersion") {
            exclude group: 'org.springframework'
        }

        testImplementation "com.sun.xml.bind:jaxb-impl:$jaxbVersion"
        testImplementation "org.xmlunit:xmlunit-assertj3:$xmlUnitVersion"
    }

    tasks.withType(JavaForkOptions) {
        jvmArgs '--add-opens', 'java.xml/com.sun.org.apache.xalan.internal.xsltc.trax=ALL-UNNAMED'
    }
}

project('spring-integration-xmpp') {
	description = 'Spring Integration XMPP Support'
	dependencies {
		api project(':spring-integration-core')
		api "org.igniterealtime.smack:smack-tcp:$smackVersion"
		api "org.igniterealtime.smack:smack-java8:$smackVersion"
		api "org.igniterealtime.smack:smack-extensions:$smackVersion"

        testImplementation project(':spring-integration-stream')
        testImplementation "org.igniterealtime.smack:smack-experimental:$smackVersion"
    }
}

project('spring-integration-zeromq') {
    description = 'Spring Integration ZeroMQ Support'
    dependencies {
        api project(':spring-integration-core')
        api "org.zeromq:jeromq:$jeroMqVersion"

        optionalApi 'com.fasterxml.jackson.core:jackson-databind'

        testImplementation "org.hamcrest:hamcrest-core:$hamcrestVersion"
    }
}

project('spring-integration-zookeeper') {
    description = 'Spring Integration Zookeeper Support'
    dependencies {
        api project(':spring-integration-core')
        api "org.apache.curator:curator-recipes:$curatorVersion"

        testImplementation "org.apache.curator:curator-test:$curatorVersion"
    }
}

project('spring-integration-bom') {
    description = 'Spring Integration (Bill of Materials)'

    apply plugin: 'java-platform'
    apply from: "${rootDir}/gradle/publish-maven.gradle"

    dependencies {
        constraints {
            javaProjects.sort { "$it.name" }.each {
                api it
            }
        }
    }

    publishing {
        publications {
            mavenJava(MavenPublication) {
                from components.javaPlatform
            }
        }
    }

    sonarqube {
        skipProject = true
    }
}

sonarqube {
    properties {
        property 'sonar.links.homepage', linkHomepage
        property 'sonar.links.ci', linkCi
        property 'sonar.links.issue', linkIssue
        property 'sonar.links.scm', linkScmUrl
        property 'sonar.links.scm_dev', linkScmDevConnection
    }
}

task api(type: Javadoc) {
    group = 'Documentation'
    description = 'Generates aggregated Javadoc API documentation.'
    title = "${rootProject.description} ${version} API"
    options {
        encoding = 'UTF-8'
        memberLevel = JavadocMemberLevel.PROTECTED
        author = true
        header = rootProject.description
        use = true
        overview = 'src/api/overview.html'
        splitIndex = true
        links(project.ext.javadocLinks)
        addBooleanOption('Xdoclint:syntax', true) // only check syntax with doclint
    }

    source javaProjects.collect { project ->
        project.sourceSets.main.allJava
    }
    destinationDir = new File(buildDir, 'api')
    classpath = files(javaProjects.collect { project ->
        project.sourceSets.main.compileClasspath
    })
}

dokkaHtmlMultiModule {
    dependsOn api
    moduleName.set('spring-integration')
    outputDirectory.set(file("$buildDir/docs/kdoc"))
}

apply from: "${rootDir}/gradle/docs.gradle"

task schemaZip(type: Zip) {
    group = 'Distribution'
    archiveClassifier = 'schema'
    description = "Builds -${archiveClassifier} archive containing all " +
            "XSDs for deployment at static.springframework.org/schema."

    duplicatesStrategy = DuplicatesStrategy.EXCLUDE

    javaProjects.each { subproject ->
        Properties schemas = new Properties()
        def shortName = subproject.name.replaceFirst("${rootProject.name}-", '')
        if (subproject.name.endsWith('-core')) {
            shortName = ''
        }

        subproject.sourceSets.main.resources.find {
            it.path.endsWith("META-INF${File.separator}spring.schemas")
        }?.withInputStream { schemas.load(it) }

        for (def key : schemas.keySet()) {
            File xsdFile = subproject.sourceSets.main.resources.find {
                it.path.replaceAll('\\\\', '/').endsWith(schemas.get(key))
            }
            assert xsdFile != null
            into("integration/$shortName") {
                from xsdFile.path
                rename { String fileName ->
                    String[] versionNumbers = project.version.split(/\./, 3)
                    fileName.replace('.xsd', "-${versionNumbers[0]}.${versionNumbers[1]}.xsd")
                }
            }
        }
    }
}

task docsZip(type: Zip, dependsOn: [reference, dokkaHtmlMultiModule]) {
    group = 'Distribution'
    archiveClassifier = 'docs'
    description = "Builds -${archiveClassifier} archive containing api and reference " +
            "for deployment at static.springframework.org/spring-integration/docs."

    from('src/dist') {
        include 'changelog.txt'
    }

    from(api) {
        into 'api'
    }

    from('build/docs/asciidoc') {
        into 'reference/html'
    }

    from('build/docs/asciidocPdf') {
        include 'index-single.pdf'
        rename 'index-single.pdf', 'spring-integration-reference.pdf'
        into 'reference/pdf'
    }

    from(dokkaHtmlMultiModule.outputDirectory) {
        into 'kdoc-api'
    }
}

task distZip(type: Zip, dependsOn: [docsZip, schemaZip]) {
    group = 'Distribution'
    archiveClassifier = 'dist'
    description = "Builds -${archiveClassifier} archive, containing all jars and docs, " +
            "suitable for community download page."

    ext.baseDir = "${project.name}-${project.version}"

    from('src/dist') {
        include 'readme.txt'
        include 'notice.txt'
        into "${baseDir}"
        expand(copyright: new Date().format('yyyy'), version: project.version)
    }

    from("$project.rootDir") {
        include 'LICENSE.txt'
        into "${baseDir}"
    }

    from(zipTree(docsZip.archiveFile)) {
        into "${baseDir}/docs"
    }

    from(zipTree(schemaZip.archiveFile)) {
        into "${baseDir}/schema"
    }

    javaProjects.each { subproject ->
        into("${baseDir}/libs") {
            from subproject.jar
            from subproject.sourcesJar
            from subproject.javadocJar
        }
    }
}

task dist(dependsOn: assemble) {
    group = 'Distribution'
    description = 'Builds -dist, -docs and -schema distribution archives.'
}

apply from: "${rootDir}/gradle/publish-maven.gradle"

publishing {
    publications {
        mavenJava(MavenPublication) {
            artifact docsZip
            artifact schemaZip
            artifact distZip
        }
    }
}<|MERGE_RESOLUTION|>--- conflicted
+++ resolved
@@ -169,11 +169,8 @@
             mavenBom "org.apache.camel:camel-bom:$camelVersion"
             mavenBom "org.testcontainers:testcontainers-bom:$testcontainersVersion"
             mavenBom "org.apache.groovy:groovy-bom:$groovyVersion"
-<<<<<<< HEAD
             mavenBom "org.springframework.security:spring-security-bom:$springSecurityVersion"
-=======
             mavenBom "org.jetbrains.kotlinx:kotlinx-coroutines-bom:$kotlinCoroutinesVersion"
->>>>>>> ff076b6a
         }
 
     }
