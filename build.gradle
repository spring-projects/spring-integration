--- conflicted
+++ resolved
@@ -1,1088 +1,543 @@
-<<<<<<< HEAD
-/*
- * Copyright 2002-2011 the original author or authors.
- *
- * Licensed under the Apache License, Version 2.0 (the "License");
- * you may not use this file except in compliance with the License.
- * You may obtain a copy of the License at
- *
- *      http://www.apache.org/licenses/LICENSE-2.0
- *
- * Unless required by applicable law or agreed to in writing, software
- * distributed under the License is distributed on an "AS IS" BASIS,
- * WITHOUT WARRANTIES OR CONDITIONS OF ANY KIND, either express or implied.
- * See the License for the specific language governing permissions and
- * limitations under the License.
- */
-
-import org.springframework.build.Version
-
-// -----------------------------------------------------------------------------
-// Main gradle build file for Spring Integration
-//
-// - run `./gradlew(.bat) build` to kick off a complete compile-test-package
-//
-// @author Chris Beams
-// @author Mark Fisher
-// @author Oleg Zhurakousky
-// -----------------------------------------------------------------------------
-
-// -----------------------------------------------------------------------------
-// Configuration for the root project
-// -----------------------------------------------------------------------------
-// used for artifact names, building doc upload urls, etc.
-description = 'Spring Integration'
-abbreviation = 'INT'
-
-apply plugin: 'base'
-apply plugin: 'idea'
-
-def buildSrcDir = "$rootDir/buildSrc"
-apply from: "$buildSrcDir/wrapper.gradle"
-apply from: "$buildSrcDir/maven-root-pom.gradle"
-
-// Tie pom generation into the standard build lifecycle (INT-1609)
-assemble.dependsOn generatePom
-
-
-// -----------------------------------------------------------------------------
-// Configuration for all projects including this one (the root project)
-//
-// @see settings.gradle for list of all subprojects
-// -----------------------------------------------------------------------------
-allprojects {
-    // group will translate to groupId during pom generation and deployment
-    group = 'org.springframework.integration'
-
-    // version will be used in maven pom generation as well as determining
-    // where artifacts should be deployed, based on release type of snapshot,
-    // milestone or release.
-    // @see org.springframework.build.Version under buildSrc/ for more info
-    // @see gradle.properties for the declaration of this property.
-    version = new Version(springIntegrationVersion)
-
-    // default set of maven repositories to be used when resolving dependencies
-    repositories {
-        //mavenRepo name: 'SpringSource Snapshot Repository', urls: 'http://maven.springframework.org/snapshot'
-        mavenRepo name: 'SpringSource Milestone Repository',  urls: 'http://maven.springframework.org/milestone'
-        mavenCentral()
-        // only really necessary for artifacts not yet in Maven Central, i.e. immediately post-release
-        mavenRepo name: 'SpringSource Release Repository', urls: 'http://maven.springframework.org/release'
-        // needed for bundlor:
-        mavenRepo name: 'SpringSource Release Bundle Repository', urls: 'http://repository.springsource.com/maven/bundles/release'
-        // needed for external dependencies required by bundlor:
-        mavenRepo name: 'SpringSource External Bundle Repository', urls: 'http://repository.springsource.com/maven/bundles/external'
-    }
-}
-
-
-// -----------------------------------------------------------------------------
-// Create collections of subprojects - each will receive their own configuration
-// - all subprojects that start with spring-integration-* are 'java projects'
-// - documentation-related subprojects are not collected here
-//
-// @see configure(*) sections below
-// -----------------------------------------------------------------------------
-javaprojects = subprojects.findAll { project ->
-    project.path.startsWith(':spring-integration-')
-}
-
-
-// -----------------------------------------------------------------------------
-// Configuration for all java subprojects
-// -----------------------------------------------------------------------------
-configure(javaprojects) {
-
-    apply plugin: 'java'     // tasks for conventional java lifecycle
-    apply plugin: 'maven'    // `gradle install` to push jars to local .m2 cache
-    apply plugin: 'eclipse'  // `gradle eclipse` to generate .classpath/.project
-    apply plugin: 'idea'     // `gradle idea` to generate .ipr/.iml
-    apply plugin: 'bundlor'  // all core projects should be OSGi-compliant
-
-    // ensure JDK 5 compatibility (GRADLE-18; INT-1578)
-    sourceCompatibility=1.5
-    targetCompatibility=1.5
-
-    // set up dedicated directories for jars and source jars.
-    // this makes it easier when putting together the distribution
-    libsBinDir = new File(libsDir, 'bin')
-    libsSrcDir = new File(libsDir, 'src')
-
-    // add tasks for creating source jars and generating poms etc
-    apply from: "$buildSrcDir/maven-deployment.gradle"
-
-    // add tasks for finding and publishing .xsd files
-    apply from: "$buildSrcDir/schema-publication.gradle"
-
-    aspectjVersion = '1.6.8'
-    cglibVersion = '2.2'
-    commonsNetVersion = '2.0'
-    easymockVersion = '2.3'
-    jacksonVersion = '1.8.3'
-    javaxActivationVersion = '1.1.1'
-    junitVersion = '4.8.2'
-    log4jVersion = '1.2.12'
-    mockitoVersion = '1.8.4'
-    springVersion = '3.0.6.RELEASE'
-    springAmqpVersion = '1.0.0.RELEASE'
-    springDataMongoVersion = '1.0.0.M4'
-    springDataRedisVersion = '1.0.0.M4'
-    springGemfireVersion = '1.1.0.M3'
-    springSecurityVersion = '3.0.6.RELEASE'
-    springWsVersion = '2.0.2.RELEASE'
-
-    sourceSets {
-        test {
-            resources {
-                srcDirs = ['src/test/resources', 'src/test/java']
-            }
-        }
-    }
-
-    // dependencies that are common across all java projects
-    dependencies {
-        testCompile "cglib:cglib-nodep:$cglibVersion"
-        testCompile "junit:junit-dep:$junitVersion"
-        testCompile "log4j:log4j:$log4jVersion"
-        testCompile "org.easymock:easymock:$easymockVersion"
-        testCompile "org.easymock:easymockclassextension:$easymockVersion"
-        testCompile "org.hamcrest:hamcrest-all:1.1"
-        testCompile "org.mockito:mockito-all:$mockitoVersion"
-        testCompile "org.springframework:spring-test:$springVersion"
-    }
-
-    // enable all compiler warnings; individual projects may customize further
-    xLintArg = '-Xlint:all'
-    [compileJava, compileTestJava]*.options*.compilerArgs = [xLintArg]
-
-    // Tie pom generation into the standard build lifecycle (INT-1609)
-    assemble.dependsOn generatePom
-
-    test {
-        // suppress all console output during testing unless running `gradle -i`
-        logging.captureStandardOutput(LogLevel.INFO)
-    }
-}
-
-
-// -----------------------------------------------------------------------------
-// Configuration for each individual core java subproject
-//
-// @see configure(javaprojects) above for general config
-// -----------------------------------------------------------------------------
-project('spring-integration-amqp') {
-    description = 'Spring Integration AMQP Support'
-    dependencies {
-        compile project(":spring-integration-core")
-        compile "org.springframework:spring-context:$springVersion"
-        compile "org.springframework:spring-tx:$springVersion"
-        compile("org.codehaus.jackson:jackson-mapper-asl:$jacksonVersion") { optional = true }
-        compile("org.springframework.amqp:spring-rabbit:$springAmqpVersion") {
-            exclude group: 'org.springframework', module: 'spring-aop'
-            exclude group: 'org.springframework', module: 'spring-beans'
-            exclude group: 'org.springframework', module: 'spring-context'
-            exclude group: 'org.springframework', module: 'spring-core'
-            exclude group: 'org.springframework', module: 'spring-oxm'
-            exclude group: 'org.springframework', module: 'spring-tx'
-        }
-        testCompile project(":spring-integration-stream")
-        testCompile project(":spring-integration-test")
-    }
-}
-
-project('spring-integration-core') {
-    description = 'Spring Integration Core'
-    dependencies {
-        compile "org.springframework:spring-aop:$springVersion"
-        compile "org.springframework:spring-context:$springVersion"
-        compile("org.springframework:spring-tx:$springVersion") { optional = true }
-        compile("org.codehaus.jackson:jackson-mapper-asl:$jacksonVersion") { optional = true }
-        testCompile "org.aspectj:aspectjrt:$aspectjVersion"
-        testCompile "org.aspectj:aspectjweaver:$aspectjVersion"
-    }
-}
-
-project('spring-integration-event') {
-    description = 'Spring Integration Event Support'
-    dependencies {
-        compile project(":spring-integration-core")
-        compile "org.springframework:spring-context:$springVersion"
-        testCompile project(":spring-integration-test")
-    }
-}
-
-project('spring-integration-feed') {
-    description = 'Spring Integration RSS Feed Support'
-    dependencies {
-        compile project(":spring-integration-core")
-        compile "org.springframework:spring-context:$springVersion"
-        compile("net.java.dev.rome:rome-fetcher:1.0.0") {
-            exclude group: 'junit', module: 'junit'
-        }
-        compile "net.java.dev.rome:rome:1.0.0"
-        testCompile project(":spring-integration-test")
-    }
-}
-
-project('spring-integration-file') {
-    description = 'Spring Integration File Support'
-    dependencies {
-        compile project(":spring-integration-core")
-        compile "org.springframework:spring-context:$springVersion"
-        testCompile project(":spring-integration-test")
-    }
-}
-
-project('spring-integration-ftp') {
-    description = 'Spring Integration FTP Support'
-    dependencies {
-        compile project(":spring-integration-file")
-        compile "commons-net:commons-net:$commonsNetVersion"
-        compile "org.springframework:spring-context-support:$springVersion"
-        compile("javax.activation:activation:$javaxActivationVersion") { optional = true }
-        testCompile project(":spring-integration-test")
-    }
-}
-
-
-project('spring-integration-gemfire') {
-    description = 'Spring Integration GemFire Support'
-    test{
-		forkEvery = 1
-		systemProperties['gemfire.disableShutdownHook'] = 'true'
-	}
-    dependencies {
-        compile project(":spring-integration-core")
-        compile ("org.springframework.data.gemfire:spring-gemfire:$springGemfireVersion") {
-            exclude group: 'org.springframework', module: 'spring-context-support'
-            exclude group: 'org.springframework', module: 'spring-core'
-            exclude group: 'org.springframework', module: 'spring-tx'
-        }
-        compile "org.springframework:spring-context:$springVersion"
-        compile "org.springframework:spring-tx:$springVersion"
-        testCompile project(":spring-integration-stream")
-        testCompile project(":spring-integration-test")
-    }
-    repositories {
-        mavenRepo urls: 'http://dist.gemstone.com/maven/release' // for gemfire
-    }
-}
-
-project('spring-integration-groovy') {
-    description = 'Spring Integration Groovy Support'
-    dependencies {
-        compile project(":spring-integration-core")
-        compile project(":spring-integration-scripting")
-        compile "org.codehaus.groovy:groovy-all:1.7.5"
-        compile "org.springframework:spring-context-support:$springVersion"
-    }
-}
-
-project('spring-integration-http') {
-    description = 'Spring Integration HTTP Support'
-    dependencies {
-        compile project(":spring-integration-core")
-        compile "org.springframework:spring-webmvc:$springVersion"
-        compile("javax.servlet:servlet-api:2.4") { provided = true }
-        compile("commons-httpclient:commons-httpclient:3.1") {
-            optional = true
-            exclude group: 'junit', module: 'junit'
-        }
-        testCompile project(":spring-integration-test")
-    }
-}
-
-project('spring-integration-ip') {
-    description = 'Spring Integration IP Support'
-    dependencies {
-        compile project(":spring-integration-core")
-        compile "org.springframework:spring-context:$springVersion"
-        runtime project(":spring-integration-stream")
-        testCompile project(":spring-integration-test")
-    }
-}
-
-project('spring-integration-jdbc') {
-    description = 'Spring Integration JDBC Support'
-    dependencies {
-        compile project(":spring-integration-core")
-        compile "org.springframework:spring-aop:$springVersion"
-        compile "org.springframework:spring-context:$springVersion"
-        compile "org.springframework:spring-jdbc:$springVersion"
-        compile "org.springframework:spring-tx:$springVersion"
-        testCompile project(":spring-integration-test")
-        testCompile "com.h2database:h2:1.3.160"
-        testCompile "hsqldb:hsqldb:1.8.0.10"
-        testCompile "org.apache.derby:derby:10.5.3.0_1"
-        testCompile "org.aspectj:aspectjrt:$aspectjVersion"
-        testCompile "org.aspectj:aspectjweaver:$aspectjVersion"
-    }
-
-    // suppress derby localization jar path warnings during test compilation
-    compileTestJava.options.compilerArgs = ["${xLintArg},-path"]
-}
-
-project('spring-integration-jms') {
-    description = 'Spring Integration JMS Support'
-    dependencies {
-        compile project(":spring-integration-core")
-        compile "org.springframework:spring-context:$springVersion"
-        compile "org.springframework:spring-jms:$springVersion"
-        compile "org.springframework:spring-tx:$springVersion"
-        compile ("org.apache.geronimo.specs:geronimo-jms_1.1_spec:1.1") { provided = true }
-        testCompile project(":spring-integration-test")
-        testCompile "org.apache.activemq:activemq-core:5.3.0"
-        testCompile "org.springframework:spring-oxm:$springVersion"
-    }
-}
-
-project('spring-integration-jmx') {
-    description = 'Spring Integration JMX Support'
-    dependencies {
-        compile project(":spring-integration-core")
-        compile "org.aspectj:aspectjrt:$aspectjVersion"
-        compile "org.aspectj:aspectjweaver:$aspectjVersion"
-        compile "org.springframework:spring-context:$springVersion"
-        testCompile project(":spring-integration-test")
-    }
-}
-
-project('spring-integration-mail') {
-    description = 'Spring Integration Mail Support'
-    dependencies {
-        compile project(":spring-integration-core")
-        compile "org.springframework:spring-context-support:$springVersion"
-        compile("javax.mail:mail:1.4.4") { provided = true }
-        compile("javax.activation:activation:$javaxActivationVersion") { optional = true }
-        testCompile project(":spring-integration-test")
-    }
-
-    // suppress javax.activation path warnings
-    [compileJava,compileTestJava]*.options*.compilerArgs = ["${xLintArg},-path"]
-}
-
-project('spring-integration-mongodb') {
-    description = 'Spring Integration MongoDB Support'
-    dependencies {
-        compile project(":spring-integration-core")
-        compile "org.springframework:spring-context:$springVersion"
-        compile "org.springframework.data:spring-data-mongodb:$springDataMongoVersion"
-        testCompile project(":spring-integration-test")
-    }
-}
-
-project('spring-integration-redis') {
-    description = 'Spring Integration Redis Support'
-    dependencies {
-        compile project(":spring-integration-core")
-        compile "org.springframework:spring-context:$springVersion"
-        compile "org.springframework:spring-tx:$springVersion"
-        compile("org.codehaus.jackson:jackson-mapper-asl:$jacksonVersion") 
-        compile("org.codehaus.jackson:jackson-core-asl:$jacksonVersion") 
-        compile ("org.springframework.data:spring-data-redis:$springDataRedisVersion") {
-            exclude group: 'org.springframework', module: 'spring-core'
-            exclude group: 'org.springframework', module: 'spring-context-support'
-            exclude group: 'org.springframework', module: 'spring-beans'
-            exclude group: 'org.springframework', module: 'spring-tx'
-        }
-        testCompile project(":spring-integration-test")
-    }
-}
-
-project('spring-integration-rmi') {
-    description = 'Spring Integration RMI Support'
-    dependencies {
-        compile project(":spring-integration-core")
-        compile "org.springframework:spring-aop:$springVersion"
-        compile "org.springframework:spring-context:$springVersion"
-        testCompile project(":spring-integration-test")
-    }
-
-    // suppress deprecation warnings (@SuppressWarnings("deprecation") is not enough for javac)
-    compileJava.options.compilerArgs = ["${xLintArg},-deprecation"]
-}
-
-project('spring-integration-scripting') {
-    description = 'Spring Integration Scripting Support'
-    dependencies {
-        compile project(":spring-integration-core")
-        testCompile project(":spring-integration-test")
-        testCompile("org.jruby:jruby:1.6.3")
-        testCompile("org.codehaus.groovy:groovy-all:1.7.5")
-    }
-}
-
-project('spring-integration-security') {
-    description = 'Spring Integration Security Support'
-    dependencies {
-        compile project(":spring-integration-core")
-        compile "org.springframework:spring-aop:$springVersion"
-        compile "org.springframework:spring-tx:$springVersion"
-        compile("org.springframework.security:spring-security-core:$springSecurityVersion") {
-            exclude group: 'org.springframework', module: 'spring-support'
-        }
-        compile("org.springframework.security:spring-security-config:$springSecurityVersion") {
-            exclude group: 'org.springframework', module: 'spring-support'
-        }
-    }
-}
-
-project('spring-integration-sftp') {
-    description = 'Spring Integration SFTP Support'
-    dependencies {
-        compile project(":spring-integration-core")
-        compile project(":spring-integration-file")
-        compile project(":spring-integration-stream")
-        compile "com.jcraft:jsch:0.1.42"
-        compile "org.springframework:spring-context-support:$springVersion"
-        compile("javax.activation:activation:$javaxActivationVersion") { optional = true }
-        testCompile project(":spring-integration-test")
-    }
-}
-
-project('spring-integration-stream') {
-    description = 'Spring Integration Stream Support'
-    dependencies {
-        compile project(":spring-integration-core")
-        compile "org.springframework:spring-context:$springVersion"
-    }
-}
-
-project('spring-integration-test') {
-    description = 'Spring Integration Test Support'
-    dependencies {
-        compile project(":spring-integration-core")
-        compile "junit:junit-dep:$junitVersion"
-        compile "org.mockito:mockito-all:$mockitoVersion"
-        compile "org.springframework:spring-context:$springVersion"
-        compile "org.springframework:spring-test:$springVersion"
-    }
-}
-
-project('spring-integration-twitter') {
-    description = 'Spring Integration Twitter Support'
-    dependencies {
-        compile project(":spring-integration-core")
-        compile "org.springframework:spring-context-support:$springVersion"
-        compile "org.springframework.social:spring-social-twitter:1.0.0.RELEASE"
-        compile "org.springframework.security:spring-security-crypto:3.1.0.RC3"
-        compile("javax.activation:activation:$javaxActivationVersion") { optional = true }
-        testCompile project(":spring-integration-test")
-    }
-}
-
-project('spring-integration-ws') {
-    description = 'Spring Integration Web Services Support'
-    dependencies {
-        compile project(":spring-integration-core")
-        compile "org.springframework:spring-expression:$springVersion"
-        compile "org.springframework:spring-oxm:$springVersion"
-        compile "org.springframework:spring-web:$springVersion"
-        compile ("org.springframework.ws:spring-ws-core:$springWsVersion") {
-            exclude group: 'org.springframework', module: 'spring-webmvc'
-        	exclude group: 'org.springframework', module: 'spring-web'
-        	exclude group: 'org.springframework', module: 'spring-context-support'
-        }
-        compile("javax.xml.soap:saaj-api:1.3") {
-            optional = true
-            exclude group: 'javax.activation', module: 'activation'
-        }
-        compile("com.sun.xml.messaging.saaj:saaj-impl:1.3") { optional = true }
-        compile("javax.activation:activation:$javaxActivationVersion") { optional = true }
-        testCompile project(":spring-integration-test")
-        testCompile "stax:stax-api:1.0.1"
-    }
-
-    // suppress saaj path warnings
-    [compileJava,compileTestJava]*.options*.compilerArgs = ["${xLintArg},-path"]
-}
-
-project('spring-integration-xml') {
-    description = 'Spring Integration XML Support'
-    dependencies {
-        compile project(":spring-integration-core")
-        compile "org.springframework:spring-context:$springVersion"
-        compile "org.springframework:spring-oxm:$springVersion"
-        compile ("org.springframework.ws:spring-xml:$springWsVersion") {
-        	exclude group: 'org.springframework', module: 'spring-beans'
-        	exclude group: 'org.springframework', module: 'spring-core'
-        }
-        compile("javax.activation:activation:$javaxActivationVersion") { optional = true }
-        testCompile project(":spring-integration-test")
-        testCompile "javax.xml:jaxb-api:2.0EA3"
-        testCompile "javax.xml:jaxb-impl:2.0EA3"
-        testCompile "stax:stax-api:1.0.1"
-        testCompile "xmlunit:xmlunit:1.2"
-    }
-}
-
-project('spring-integration-xmpp') {
-    description = 'Spring Integration XMPP Support'
-    dependencies {
-        compile project(":spring-integration-core")
-        compile("javax.activation:activation:$javaxActivationVersion") { optional = true }
-        compile "jivesoftware:smack:3.1.0"
-        compile "jivesoftware:smackx:3.1.0"
-        compile "org.springframework:spring-context-support:$springVersion"
-        testCompile project(":spring-integration-test")
-        testCompile project(":spring-integration-stream")
-    }
-
-    // suppress smack path warnings
-    [compileJava,compileTestJava]*.options*.compilerArgs = ["${xLintArg},-path"]
-}
-
-// -----------------------------------------------------------------------------
-// Configuration for the docs subproject
-// -----------------------------------------------------------------------------
-project('docs') {
-    apply from: "$buildSrcDir/docs.gradle"
-}
-
-apply from: "$buildSrcDir/dist.gradle"
-apply from: "$buildSrcDir/checks.gradle"
-=======
-/*
- * Copyright 2002-2011 the original author or authors.
- *
- * Licensed under the Apache License, Version 2.0 (the "License");
- * you may not use this file except in compliance with the License.
- * You may obtain a copy of the License at
- *
- *      http://www.apache.org/licenses/LICENSE-2.0
- *
- * Unless required by applicable law or agreed to in writing, software
- * distributed under the License is distributed on an "AS IS" BASIS,
- * WITHOUT WARRANTIES OR CONDITIONS OF ANY KIND, either express or implied.
- * See the License for the specific language governing permissions and
- * limitations under the License.
- */
-
-import org.springframework.build.Version
-
-// -----------------------------------------------------------------------------
-// Main gradle build file for Spring Integration
-//
-// - run `./gradlew(.bat) build` to kick off a complete compile-test-package
-//
-// @author Chris Beams
-// @author Mark Fisher
-// @author Oleg Zhurakousky
-// -----------------------------------------------------------------------------
-
-// -----------------------------------------------------------------------------
-// Configuration for the root project
-// -----------------------------------------------------------------------------
-// used for artifact names, building doc upload urls, etc.
-description = 'Spring Integration'
-abbreviation = 'INT'
-
-apply plugin: 'base'
-apply plugin: 'idea'
-
-def buildSrcDir = "$rootDir/buildSrc"
-apply from: "$buildSrcDir/wrapper.gradle"
-apply from: "$buildSrcDir/maven-root-pom.gradle"
-
-// Tie pom generation into the standard build lifecycle (INT-1609)
-assemble.dependsOn generatePom
-
-
-// -----------------------------------------------------------------------------
-// Configuration for all projects including this one (the root project)
-//
-// @see settings.gradle for list of all subprojects
-// -----------------------------------------------------------------------------
-allprojects {
-    // group will translate to groupId during pom generation and deployment
-    group = 'org.springframework.integration'
-
-    // version will be used in maven pom generation as well as determining
-    // where artifacts should be deployed, based on release type of snapshot,
-    // milestone or release.
-    // @see org.springframework.build.Version under buildSrc/ for more info
-    // @see gradle.properties for the declaration of this property.
-    version = new Version(springIntegrationVersion)
-
-    // default set of maven repositories to be used when resolving dependencies
-    repositories {
-        //mavenRepo name: 'SpringSource Snapshot Repository', urls: 'http://maven.springframework.org/snapshot'
-        mavenRepo name: 'SpringSource Milestone Repository',  urls: 'http://maven.springframework.org/milestone'
-        mavenCentral()
-        // only really necessary for artifacts not yet in Maven Central, i.e. immediately post-release
-        mavenRepo name: 'SpringSource Release Repository', urls: 'http://maven.springframework.org/release'
-        // needed for bundlor:
-        mavenRepo name: 'SpringSource Release Bundle Repository', urls: 'http://repository.springsource.com/maven/bundles/release'
-        // needed for external dependencies required by bundlor:
-        mavenRepo name: 'SpringSource External Bundle Repository', urls: 'http://repository.springsource.com/maven/bundles/external'
-    }
-}
-
-
-// -----------------------------------------------------------------------------
-// Create collections of subprojects - each will receive their own configuration
-// - all subprojects that start with spring-integration-* are 'java projects'
-// - documentation-related subprojects are not collected here
-//
-// @see configure(*) sections below
-// -----------------------------------------------------------------------------
-javaprojects = subprojects.findAll { project ->
-    project.path.startsWith(':spring-integration-')
-}
-
-
-// -----------------------------------------------------------------------------
-// Configuration for all java subprojects
-// -----------------------------------------------------------------------------
-configure(javaprojects) {
-
-    apply plugin: 'java'     // tasks for conventional java lifecycle
-    apply plugin: 'maven'    // `gradle install` to push jars to local .m2 cache
-    apply plugin: 'eclipse'  // `gradle eclipse` to generate .classpath/.project
-    apply plugin: 'idea'     // `gradle idea` to generate .ipr/.iml
-    apply plugin: 'bundlor'  // all core projects should be OSGi-compliant
-
-    // ensure JDK 5 compatibility (GRADLE-18; INT-1578)
-    sourceCompatibility=1.5
-    targetCompatibility=1.5
-
-    // set up dedicated directories for jars and source jars.
-    // this makes it easier when putting together the distribution
-    libsBinDir = new File(libsDir, 'bin')
-    libsSrcDir = new File(libsDir, 'src')
-
-    // add tasks for creating source jars and generating poms etc
-    apply from: "$buildSrcDir/maven-deployment.gradle"
-
-    // add tasks for finding and publishing .xsd files
-    apply from: "$buildSrcDir/schema-publication.gradle"
-
-    aspectjVersion = '1.6.8'
-    cglibVersion = '2.2'
-    commonsNetVersion = '2.0'
-    easymockVersion = '2.3'
-    jacksonVersion = '1.8.3'
-    javaxActivationVersion = '1.1.1'
-    junitVersion = '4.8.2'
-    log4jVersion = '1.2.12'
-    mockitoVersion = '1.8.4'
-    springVersion = '3.0.6.RELEASE'
-    springAmqpVersion = '1.0.0.RELEASE'
-    springDataMongoVersion = '1.0.0.M4'
-    springDataRedisVersion = '1.0.0.M4'
-    springGemfireVersion = '1.1.0.M3'
-    springSecurityVersion = '3.0.6.RELEASE'
-    springWsVersion = '2.0.2.RELEASE'
-
-    sourceSets {
-        test {
-            resources {
-                srcDirs = ['src/test/resources', 'src/test/java']
-            }
-        }
-    }
-
-    // dependencies that are common across all java projects
-    dependencies {
-        testCompile "cglib:cglib-nodep:$cglibVersion"
-        testCompile "junit:junit-dep:$junitVersion"
-        testCompile "log4j:log4j:$log4jVersion"
-        testCompile "org.easymock:easymock:$easymockVersion"
-        testCompile "org.easymock:easymockclassextension:$easymockVersion"
-        testCompile "org.hamcrest:hamcrest-all:1.1"
-        testCompile "org.mockito:mockito-all:$mockitoVersion"
-        testCompile "org.springframework:spring-test:$springVersion"
-    }
-
-    // enable all compiler warnings; individual projects may customize further
-    xLintArg = '-Xlint:all'
-    [compileJava, compileTestJava]*.options*.compilerArgs = [xLintArg]
-
-    // Tie pom generation into the standard build lifecycle (INT-1609)
-    assemble.dependsOn generatePom
-
-    test {
-        // suppress all console output during testing unless running `gradle -i`
-        logging.captureStandardOutput(LogLevel.INFO)
-    }
-}
-
-
-// -----------------------------------------------------------------------------
-// Configuration for each individual core java subproject
-//
-// @see configure(javaprojects) above for general config
-// -----------------------------------------------------------------------------
-project('spring-integration-amqp') {
-    description = 'Spring Integration AMQP Support'
-    dependencies {
-        compile project(":spring-integration-core")
-        compile "org.springframework:spring-context:$springVersion"
-        compile "org.springframework:spring-tx:$springVersion"
-        compile("org.codehaus.jackson:jackson-mapper-asl:$jacksonVersion") { optional = true }
-        compile("org.springframework.amqp:spring-rabbit:$springAmqpVersion") {
-            exclude group: 'org.springframework', module: 'spring-aop'
-            exclude group: 'org.springframework', module: 'spring-beans'
-            exclude group: 'org.springframework', module: 'spring-context'
-            exclude group: 'org.springframework', module: 'spring-core'
-            exclude group: 'org.springframework', module: 'spring-oxm'
-            exclude group: 'org.springframework', module: 'spring-tx'
-        }
-        testCompile project(":spring-integration-stream")
-        testCompile project(":spring-integration-test")
-    }
-}
-
-project('spring-integration-core') {
-    description = 'Spring Integration Core'
-    dependencies {
-        compile "org.springframework:spring-aop:$springVersion"
-        compile "org.springframework:spring-context:$springVersion"
-        compile("org.springframework:spring-tx:$springVersion") { optional = true }
-        compile("org.codehaus.jackson:jackson-mapper-asl:$jacksonVersion") { optional = true }
-        testCompile "org.aspectj:aspectjrt:$aspectjVersion"
-        testCompile "org.aspectj:aspectjweaver:$aspectjVersion"
-    }
-}
-
-project('spring-integration-event') {
-    description = 'Spring Integration Event Support'
-    dependencies {
-        compile project(":spring-integration-core")
-        compile "org.springframework:spring-context:$springVersion"
-        testCompile project(":spring-integration-test")
-    }
-}
-
-project('spring-integration-feed') {
-    description = 'Spring Integration RSS Feed Support'
-    dependencies {
-        compile project(":spring-integration-core")
-        compile "org.springframework:spring-context:$springVersion"
-        compile("net.java.dev.rome:rome-fetcher:1.0.0") {
-            exclude group: 'junit', module: 'junit'
-        }
-        compile "net.java.dev.rome:rome:1.0.0"
-        testCompile project(":spring-integration-test")
-    }
-}
-
-project('spring-integration-file') {
-    description = 'Spring Integration File Support'
-    dependencies {
-        compile project(":spring-integration-core")
-        compile "org.springframework:spring-context:$springVersion"
-        testCompile project(":spring-integration-test")
-    }
-}
-
-project('spring-integration-ftp') {
-    description = 'Spring Integration FTP Support'
-    dependencies {
-        compile project(":spring-integration-file")
-        compile "commons-net:commons-net:$commonsNetVersion"
-        compile "org.springframework:spring-context-support:$springVersion"
-        compile("javax.activation:activation:$javaxActivationVersion") { optional = true }
-        testCompile project(":spring-integration-test")
-    }
-}
-
-
-project('spring-integration-gemfire') {
-    description = 'Spring Integration GemFire Support'
-    test{
-		forkEvery = 1
-		systemProperties['gemfire.disableShutdownHook'] = 'true'
-	}
-    dependencies {
-        compile project(":spring-integration-core")
-        compile ("org.springframework.data.gemfire:spring-gemfire:$springGemfireVersion") {
-            exclude group: 'org.springframework', module: 'spring-context-support'
-            exclude group: 'org.springframework', module: 'spring-core'
-            exclude group: 'org.springframework', module: 'spring-tx'
-        }
-        compile "org.springframework:spring-context:$springVersion"
-        compile "org.springframework:spring-tx:$springVersion"
-        testCompile project(":spring-integration-stream")
-        testCompile project(":spring-integration-test")
-    }
-    repositories {
-        mavenRepo urls: 'http://dist.gemstone.com/maven/release' // for gemfire
-    }
-}
-
-project('spring-integration-groovy') {
-    description = 'Spring Integration Groovy Support'
-    dependencies {
-        compile project(":spring-integration-core")
-        compile project(":spring-integration-scripting")
-        compile "org.codehaus.groovy:groovy-all:1.7.5"
-        compile "org.springframework:spring-context-support:$springVersion"
-    }
-}
-
-project('spring-integration-http') {
-    description = 'Spring Integration HTTP Support'
-    dependencies {
-        compile project(":spring-integration-core")
-        compile "org.springframework:spring-webmvc:$springVersion"
-        compile("javax.servlet:servlet-api:2.4") { provided = true }
-        compile("commons-httpclient:commons-httpclient:3.1") {
-            optional = true
-            exclude group: 'junit', module: 'junit'
-        }
-        testCompile project(":spring-integration-test")
-    }
-}
-
-project('spring-integration-ip') {
-    description = 'Spring Integration IP Support'
-    dependencies {
-        compile project(":spring-integration-core")
-        compile "org.springframework:spring-context:$springVersion"
-        runtime project(":spring-integration-stream")
-        testCompile project(":spring-integration-test")
-    }
-}
-
-project('spring-integration-jdbc') {
-    description = 'Spring Integration JDBC Support'
-    dependencies {
-        compile project(":spring-integration-core")
-        compile "org.springframework:spring-aop:$springVersion"
-        compile "org.springframework:spring-context:$springVersion"
-        compile "org.springframework:spring-jdbc:$springVersion"
-        compile "org.springframework:spring-tx:$springVersion"
-        testCompile project(":spring-integration-test")
-        testCompile "com.h2database:h2:1.3.160"
-        testCompile "hsqldb:hsqldb:1.8.0.10"
-        testCompile "org.apache.derby:derby:10.5.3.0_1"
-        testCompile "org.aspectj:aspectjrt:$aspectjVersion"
-        testCompile "org.aspectj:aspectjweaver:$aspectjVersion"
-    }
-
-    // suppress derby localization jar path warnings during test compilation
-    compileTestJava.options.compilerArgs = ["${xLintArg},-path"]
-}
-
-project('spring-integration-jms') {
-    description = 'Spring Integration JMS Support'
-    dependencies {
-        compile project(":spring-integration-core")
-        compile "org.springframework:spring-context:$springVersion"
-        compile "org.springframework:spring-jms:$springVersion"
-        compile "org.springframework:spring-tx:$springVersion"
-        compile ("org.apache.geronimo.specs:geronimo-jms_1.1_spec:1.1") { provided = true }
-        testCompile project(":spring-integration-test")
-        testCompile "org.apache.activemq:activemq-core:5.3.0"
-        testCompile "org.springframework:spring-oxm:$springVersion"
-    }
-}
-
-project('spring-integration-jmx') {
-    description = 'Spring Integration JMX Support'
-    dependencies {
-        compile project(":spring-integration-core")
-        compile "org.aspectj:aspectjrt:$aspectjVersion"
-        compile "org.aspectj:aspectjweaver:$aspectjVersion"
-        compile "org.springframework:spring-context:$springVersion"
-        testCompile project(":spring-integration-test")
-    }
-}
-
-project('spring-integration-mail') {
-    description = 'Spring Integration Mail Support'
-    dependencies {
-        compile project(":spring-integration-core")
-        compile "org.springframework:spring-context-support:$springVersion"
-        compile("javax.mail:mail:1.4.4") { provided = true }
-        compile("javax.activation:activation:$javaxActivationVersion") { optional = true }
-        testCompile project(":spring-integration-test")
-    }
-
-    // suppress javax.activation path warnings
-    [compileJava,compileTestJava]*.options*.compilerArgs = ["${xLintArg},-path"]
-}
-
-project('spring-integration-mongodb') {
-    description = 'Spring Integration MongoDB Support'
-    dependencies {
-        compile project(":spring-integration-core")
-        compile "org.springframework:spring-context:$springVersion"
-        compile "org.springframework.data:spring-data-mongodb:$springDataMongoVersion"
-        testCompile project(":spring-integration-test")
-    }
-}
-
-project('spring-integration-redis') {
-    description = 'Spring Integration Redis Support'
-    dependencies {
-        compile project(":spring-integration-core")
-        compile "org.springframework:spring-context:$springVersion"
-        compile "org.springframework:spring-tx:$springVersion"
-        compile("org.codehaus.jackson:jackson-mapper-asl:$jacksonVersion") 
-        compile("org.codehaus.jackson:jackson-core-asl:$jacksonVersion") 
-        compile ("org.springframework.data:spring-data-redis:$springDataRedisVersion") {
-            exclude group: 'org.springframework', module: 'spring-core'
-            exclude group: 'org.springframework', module: 'spring-context-support'
-            exclude group: 'org.springframework', module: 'spring-beans'
-            exclude group: 'org.springframework', module: 'spring-tx'
-        }
-        testCompile project(":spring-integration-test")
-    }
-}
-
-project('spring-integration-rmi') {
-    description = 'Spring Integration RMI Support'
-    dependencies {
-        compile project(":spring-integration-core")
-        compile "org.springframework:spring-aop:$springVersion"
-        compile "org.springframework:spring-context:$springVersion"
-        testCompile project(":spring-integration-test")
-    }
-
-    // suppress deprecation warnings (@SuppressWarnings("deprecation") is not enough for javac)
-    compileJava.options.compilerArgs = ["${xLintArg},-deprecation"]
-}
-
-project('spring-integration-scripting') {
-    description = 'Spring Integration Scripting Support'
-    dependencies {
-        compile project(":spring-integration-core")
-        testCompile project(":spring-integration-test")
-        testCompile("org.jruby:jruby:1.6.3")
-        testCompile("org.codehaus.groovy:groovy-all:1.7.5")
+/*
+ * Copyright 2002-2011 the original author or authors.
+ *
+ * Licensed under the Apache License, Version 2.0 (the "License");
+ * you may not use this file except in compliance with the License.
+ * You may obtain a copy of the License at
+ *
+ *      http://www.apache.org/licenses/LICENSE-2.0
+ *
+ * Unless required by applicable law or agreed to in writing, software
+ * distributed under the License is distributed on an "AS IS" BASIS,
+ * WITHOUT WARRANTIES OR CONDITIONS OF ANY KIND, either express or implied.
+ * See the License for the specific language governing permissions and
+ * limitations under the License.
+ */
+
+import org.springframework.build.Version
+
+// -----------------------------------------------------------------------------
+// Main gradle build file for Spring Integration
+//
+// - run `./gradlew(.bat) build` to kick off a complete compile-test-package
+//
+// @author Chris Beams
+// @author Mark Fisher
+// @author Oleg Zhurakousky
+// -----------------------------------------------------------------------------
+
+// -----------------------------------------------------------------------------
+// Configuration for the root project
+// -----------------------------------------------------------------------------
+// used for artifact names, building doc upload urls, etc.
+description = 'Spring Integration'
+abbreviation = 'INT'
+
+apply plugin: 'base'
+apply plugin: 'idea'
+
+def buildSrcDir = "$rootDir/buildSrc"
+apply from: "$buildSrcDir/wrapper.gradle"
+apply from: "$buildSrcDir/maven-root-pom.gradle"
+
+// Tie pom generation into the standard build lifecycle (INT-1609)
+assemble.dependsOn generatePom
+
+
+// -----------------------------------------------------------------------------
+// Configuration for all projects including this one (the root project)
+//
+// @see settings.gradle for list of all subprojects
+// -----------------------------------------------------------------------------
+allprojects {
+    // group will translate to groupId during pom generation and deployment
+    group = 'org.springframework.integration'
+
+    // version will be used in maven pom generation as well as determining
+    // where artifacts should be deployed, based on release type of snapshot,
+    // milestone or release.
+    // @see org.springframework.build.Version under buildSrc/ for more info
+    // @see gradle.properties for the declaration of this property.
+    version = new Version(springIntegrationVersion)
+
+    // default set of maven repositories to be used when resolving dependencies
+    repositories {
+        //mavenRepo name: 'SpringSource Snapshot Repository', urls: 'http://maven.springframework.org/snapshot'
+        mavenRepo name: 'SpringSource Milestone Repository',  urls: 'http://maven.springframework.org/milestone'
+        mavenCentral()
+        // only really necessary for artifacts not yet in Maven Central, i.e. immediately post-release
+        mavenRepo name: 'SpringSource Release Repository', urls: 'http://maven.springframework.org/release'
+        // needed for bundlor:
+        mavenRepo name: 'SpringSource Release Bundle Repository', urls: 'http://repository.springsource.com/maven/bundles/release'
+        // needed for external dependencies required by bundlor:
+        mavenRepo name: 'SpringSource External Bundle Repository', urls: 'http://repository.springsource.com/maven/bundles/external'
+    }
+}
+
+
+// -----------------------------------------------------------------------------
+// Create collections of subprojects - each will receive their own configuration
+// - all subprojects that start with spring-integration-* are 'java projects'
+// - documentation-related subprojects are not collected here
+//
+// @see configure(*) sections below
+// -----------------------------------------------------------------------------
+javaprojects = subprojects.findAll { project ->
+    project.path.startsWith(':spring-integration-')
+}
+
+
+// -----------------------------------------------------------------------------
+// Configuration for all java subprojects
+// -----------------------------------------------------------------------------
+configure(javaprojects) {
+
+    apply plugin: 'java'     // tasks for conventional java lifecycle
+    apply plugin: 'maven'    // `gradle install` to push jars to local .m2 cache
+    apply plugin: 'eclipse'  // `gradle eclipse` to generate .classpath/.project
+    apply plugin: 'idea'     // `gradle idea` to generate .ipr/.iml
+    apply plugin: 'bundlor'  // all core projects should be OSGi-compliant
+
+    // ensure JDK 5 compatibility (GRADLE-18; INT-1578)
+    sourceCompatibility=1.5
+    targetCompatibility=1.5
+
+    // set up dedicated directories for jars and source jars.
+    // this makes it easier when putting together the distribution
+    libsBinDir = new File(libsDir, 'bin')
+    libsSrcDir = new File(libsDir, 'src')
+
+    // add tasks for creating source jars and generating poms etc
+    apply from: "$buildSrcDir/maven-deployment.gradle"
+
+    // add tasks for finding and publishing .xsd files
+    apply from: "$buildSrcDir/schema-publication.gradle"
+
+    aspectjVersion = '1.6.8'
+    cglibVersion = '2.2'
+    commonsNetVersion = '2.0'
+    easymockVersion = '2.3'
+    jacksonVersion = '1.8.3'
+    javaxActivationVersion = '1.1.1'
+    junitVersion = '4.8.2'
+    log4jVersion = '1.2.12'
+    mockitoVersion = '1.8.4'
+    springVersion = '3.0.6.RELEASE'
+    springAmqpVersion = '1.0.0.RELEASE'
+    springDataMongoVersion = '1.0.0.M4'
+    springDataRedisVersion = '1.0.0.M4'
+    springGemfireVersion = '1.1.0.M3'
+    springSecurityVersion = '3.0.6.RELEASE'
+    springWsVersion = '2.0.2.RELEASE'
+
+    sourceSets {
+        test {
+            resources {
+                srcDirs = ['src/test/resources', 'src/test/java']
+            }
+        }
+    }
+
+    // dependencies that are common across all java projects
+    dependencies {
+        testCompile "cglib:cglib-nodep:$cglibVersion"
+        testCompile "junit:junit-dep:$junitVersion"
+        testCompile "log4j:log4j:$log4jVersion"
+        testCompile "org.easymock:easymock:$easymockVersion"
+        testCompile "org.easymock:easymockclassextension:$easymockVersion"
+        testCompile "org.hamcrest:hamcrest-all:1.1"
+        testCompile "org.mockito:mockito-all:$mockitoVersion"
+        testCompile "org.springframework:spring-test:$springVersion"
+    }
+
+    // enable all compiler warnings; individual projects may customize further
+    xLintArg = '-Xlint:all'
+    [compileJava, compileTestJava]*.options*.compilerArgs = [xLintArg]
+
+    // Tie pom generation into the standard build lifecycle (INT-1609)
+    assemble.dependsOn generatePom
+
+    test {
+        // suppress all console output during testing unless running `gradle -i`
+        logging.captureStandardOutput(LogLevel.INFO)
+    }
+}
+
+
+// -----------------------------------------------------------------------------
+// Configuration for each individual core java subproject
+//
+// @see configure(javaprojects) above for general config
+// -----------------------------------------------------------------------------
+project('spring-integration-amqp') {
+    description = 'Spring Integration AMQP Support'
+    dependencies {
+        compile project(":spring-integration-core")
+        compile "org.springframework:spring-context:$springVersion"
+        compile "org.springframework:spring-tx:$springVersion"
+        compile("org.codehaus.jackson:jackson-mapper-asl:$jacksonVersion") { optional = true }
+        compile("org.springframework.amqp:spring-rabbit:$springAmqpVersion") {
+            exclude group: 'org.springframework', module: 'spring-aop'
+            exclude group: 'org.springframework', module: 'spring-beans'
+            exclude group: 'org.springframework', module: 'spring-context'
+            exclude group: 'org.springframework', module: 'spring-core'
+            exclude group: 'org.springframework', module: 'spring-oxm'
+            exclude group: 'org.springframework', module: 'spring-tx'
+        }
+        testCompile project(":spring-integration-stream")
+        testCompile project(":spring-integration-test")
+    }
+}
+
+project('spring-integration-core') {
+    description = 'Spring Integration Core'
+    dependencies {
+        compile "org.springframework:spring-aop:$springVersion"
+        compile "org.springframework:spring-context:$springVersion"
+        compile("org.springframework:spring-tx:$springVersion") { optional = true }
+        compile("org.codehaus.jackson:jackson-mapper-asl:$jacksonVersion") { optional = true }
+        testCompile "org.aspectj:aspectjrt:$aspectjVersion"
+        testCompile "org.aspectj:aspectjweaver:$aspectjVersion"
+    }
+}
+
+project('spring-integration-event') {
+    description = 'Spring Integration Event Support'
+    dependencies {
+        compile project(":spring-integration-core")
+        compile "org.springframework:spring-context:$springVersion"
+        testCompile project(":spring-integration-test")
+    }
+}
+
+project('spring-integration-feed') {
+    description = 'Spring Integration RSS Feed Support'
+    dependencies {
+        compile project(":spring-integration-core")
+        compile "org.springframework:spring-context:$springVersion"
+        compile("net.java.dev.rome:rome-fetcher:1.0.0") {
+            exclude group: 'junit', module: 'junit'
+        }
+        compile "net.java.dev.rome:rome:1.0.0"
+        testCompile project(":spring-integration-test")
+    }
+}
+
+project('spring-integration-file') {
+    description = 'Spring Integration File Support'
+    dependencies {
+        compile project(":spring-integration-core")
+        compile "org.springframework:spring-context:$springVersion"
+        testCompile project(":spring-integration-test")
+    }
+}
+
+project('spring-integration-ftp') {
+    description = 'Spring Integration FTP Support'
+    dependencies {
+        compile project(":spring-integration-file")
+        compile "commons-net:commons-net:$commonsNetVersion"
+        compile "org.springframework:spring-context-support:$springVersion"
+        compile("javax.activation:activation:$javaxActivationVersion") { optional = true }
+        testCompile project(":spring-integration-test")
+    }
+}
+
+
+project('spring-integration-gemfire') {
+    description = 'Spring Integration GemFire Support'
+    test{
+		forkEvery = 1
+		systemProperties['gemfire.disableShutdownHook'] = 'true'
+	}
+    dependencies {
+        compile project(":spring-integration-core")
+        compile ("org.springframework.data.gemfire:spring-gemfire:$springGemfireVersion") {
+            exclude group: 'org.springframework', module: 'spring-context-support'
+            exclude group: 'org.springframework', module: 'spring-core'
+            exclude group: 'org.springframework', module: 'spring-tx'
+        }
+        compile "org.springframework:spring-context:$springVersion"
+        compile "org.springframework:spring-tx:$springVersion"
+        testCompile project(":spring-integration-stream")
+        testCompile project(":spring-integration-test")
+    }
+    repositories {
+        mavenRepo urls: 'http://dist.gemstone.com/maven/release' // for gemfire
+    }
+}
+
+project('spring-integration-groovy') {
+    description = 'Spring Integration Groovy Support'
+    dependencies {
+        compile project(":spring-integration-core")
+        compile project(":spring-integration-scripting")
+        compile "org.codehaus.groovy:groovy-all:1.7.5"
+        compile "org.springframework:spring-context-support:$springVersion"
+    }
+}
+
+project('spring-integration-http') {
+    description = 'Spring Integration HTTP Support'
+    dependencies {
+        compile project(":spring-integration-core")
+        compile "org.springframework:spring-webmvc:$springVersion"
+        compile("javax.servlet:servlet-api:2.4") { provided = true }
+        compile("commons-httpclient:commons-httpclient:3.1") {
+            optional = true
+            exclude group: 'junit', module: 'junit'
+        }
+        testCompile project(":spring-integration-test")
+    }
+}
+
+project('spring-integration-ip') {
+    description = 'Spring Integration IP Support'
+    dependencies {
+        compile project(":spring-integration-core")
+        compile "org.springframework:spring-context:$springVersion"
+        runtime project(":spring-integration-stream")
+        testCompile project(":spring-integration-test")
+    }
+}
+
+project('spring-integration-jdbc') {
+    description = 'Spring Integration JDBC Support'
+    dependencies {
+        compile project(":spring-integration-core")
+        compile "org.springframework:spring-aop:$springVersion"
+        compile "org.springframework:spring-context:$springVersion"
+        compile "org.springframework:spring-jdbc:$springVersion"
+        compile "org.springframework:spring-tx:$springVersion"
+        testCompile project(":spring-integration-test")
+        testCompile "com.h2database:h2:1.3.160"
+        testCompile "hsqldb:hsqldb:1.8.0.10"
+        testCompile "org.apache.derby:derby:10.5.3.0_1"
+        testCompile "org.aspectj:aspectjrt:$aspectjVersion"
+        testCompile "org.aspectj:aspectjweaver:$aspectjVersion"
+    }
+
+    // suppress derby localization jar path warnings during test compilation
+    compileTestJava.options.compilerArgs = ["${xLintArg},-path"]
+}
+
+project('spring-integration-jms') {
+    description = 'Spring Integration JMS Support'
+    dependencies {
+        compile project(":spring-integration-core")
+        compile "org.springframework:spring-context:$springVersion"
+        compile "org.springframework:spring-jms:$springVersion"
+        compile "org.springframework:spring-tx:$springVersion"
+        compile ("org.apache.geronimo.specs:geronimo-jms_1.1_spec:1.1") { provided = true }
+        testCompile project(":spring-integration-test")
+        testCompile "org.apache.activemq:activemq-core:5.3.0"
+        testCompile "org.springframework:spring-oxm:$springVersion"
+    }
+}
+
+project('spring-integration-jmx') {
+    description = 'Spring Integration JMX Support'
+    dependencies {
+        compile project(":spring-integration-core")
+        compile "org.aspectj:aspectjrt:$aspectjVersion"
+        compile "org.aspectj:aspectjweaver:$aspectjVersion"
+        compile "org.springframework:spring-context:$springVersion"
+        testCompile project(":spring-integration-test")
+    }
+}
+
+project('spring-integration-mail') {
+    description = 'Spring Integration Mail Support'
+    dependencies {
+        compile project(":spring-integration-core")
+        compile "org.springframework:spring-context-support:$springVersion"
+        compile("javax.mail:mail:1.4.4") { provided = true }
+        compile("javax.activation:activation:$javaxActivationVersion") { optional = true }
+        testCompile project(":spring-integration-test")
+    }
+
+    // suppress javax.activation path warnings
+    [compileJava,compileTestJava]*.options*.compilerArgs = ["${xLintArg},-path"]
+}
+
+project('spring-integration-mongodb') {
+    description = 'Spring Integration MongoDB Support'
+    dependencies {
+        compile project(":spring-integration-core")
+        compile "org.springframework:spring-context:$springVersion"
+        compile "org.springframework.data:spring-data-mongodb:$springDataMongoVersion"
+        testCompile project(":spring-integration-test")
+    }
+}
+
+project('spring-integration-redis') {
+    description = 'Spring Integration Redis Support'
+    dependencies {
+        compile project(":spring-integration-core")
+        compile "org.springframework:spring-context:$springVersion"
+        compile "org.springframework:spring-tx:$springVersion"
+        compile("org.codehaus.jackson:jackson-mapper-asl:$jacksonVersion") 
+        compile("org.codehaus.jackson:jackson-core-asl:$jacksonVersion") 
+        compile ("org.springframework.data:spring-data-redis:$springDataRedisVersion") {
+            exclude group: 'org.springframework', module: 'spring-core'
+            exclude group: 'org.springframework', module: 'spring-context-support'
+            exclude group: 'org.springframework', module: 'spring-beans'
+            exclude group: 'org.springframework', module: 'spring-tx'
+        }
+        testCompile project(":spring-integration-test")
+    }
+}
+
+project('spring-integration-rmi') {
+    description = 'Spring Integration RMI Support'
+    dependencies {
+        compile project(":spring-integration-core")
+        compile "org.springframework:spring-aop:$springVersion"
+        compile "org.springframework:spring-context:$springVersion"
+        testCompile project(":spring-integration-test")
+    }
+
+    // suppress deprecation warnings (@SuppressWarnings("deprecation") is not enough for javac)
+    compileJava.options.compilerArgs = ["${xLintArg},-deprecation"]
+}
+
+project('spring-integration-scripting') {
+    description = 'Spring Integration Scripting Support'
+    dependencies {
+        compile project(":spring-integration-core")
+        testCompile project(":spring-integration-test")
+        testCompile("org.jruby:jruby:1.6.3")
+        testCompile("org.codehaus.groovy:groovy-all:1.7.5")
         testCompile("org.python:jython-standalone:2.5.2")
-    }
-}
-
-project('spring-integration-security') {
-    description = 'Spring Integration Security Support'
-    dependencies {
-        compile project(":spring-integration-core")
-        compile "org.springframework:spring-aop:$springVersion"
-        compile "org.springframework:spring-tx:$springVersion"
-        compile("org.springframework.security:spring-security-core:$springSecurityVersion") {
-            exclude group: 'org.springframework', module: 'spring-support'
-        }
-        compile("org.springframework.security:spring-security-config:$springSecurityVersion") {
-            exclude group: 'org.springframework', module: 'spring-support'
-        }
-    }
-}
-
-project('spring-integration-sftp') {
-    description = 'Spring Integration SFTP Support'
-    dependencies {
-        compile project(":spring-integration-core")
-        compile project(":spring-integration-file")
-        compile project(":spring-integration-stream")
-        compile "com.jcraft:jsch:0.1.42"
-        compile "org.springframework:spring-context-support:$springVersion"
-        compile("javax.activation:activation:$javaxActivationVersion") { optional = true }
-        testCompile project(":spring-integration-test")
-    }
-}
-
-project('spring-integration-stream') {
-    description = 'Spring Integration Stream Support'
-    dependencies {
-        compile project(":spring-integration-core")
-        compile "org.springframework:spring-context:$springVersion"
-    }
-}
-
-project('spring-integration-test') {
-    description = 'Spring Integration Test Support'
-    dependencies {
-        compile project(":spring-integration-core")
-        compile "junit:junit-dep:$junitVersion"
-        compile "org.mockito:mockito-all:$mockitoVersion"
-        compile "org.springframework:spring-context:$springVersion"
-        compile "org.springframework:spring-test:$springVersion"
-    }
-}
-
-project('spring-integration-twitter') {
-    description = 'Spring Integration Twitter Support'
-    dependencies {
-        compile project(":spring-integration-core")
-        compile "org.springframework:spring-context-support:$springVersion"
-        compile "org.springframework.social:spring-social-twitter:1.0.0.RELEASE"
-        compile "org.springframework.security:spring-security-crypto:3.1.0.RC3"
-        compile("javax.activation:activation:$javaxActivationVersion") { optional = true }
-        testCompile project(":spring-integration-test")
-    }
-}
-
-project('spring-integration-ws') {
-    description = 'Spring Integration Web Services Support'
-    dependencies {
-        compile project(":spring-integration-core")
-        compile "org.springframework:spring-expression:$springVersion"
-        compile "org.springframework:spring-oxm:$springVersion"
-        compile "org.springframework:spring-web:$springVersion"
-        compile ("org.springframework.ws:spring-ws-core:$springWsVersion") {
-            exclude group: 'org.springframework', module: 'spring-webmvc'
-        	exclude group: 'org.springframework', module: 'spring-web'
-        	exclude group: 'org.springframework', module: 'spring-context-support'
-        }
-        compile("javax.xml.soap:saaj-api:1.3") {
-            optional = true
-            exclude group: 'javax.activation', module: 'activation'
-        }
-        compile("com.sun.xml.messaging.saaj:saaj-impl:1.3") { optional = true }
-        compile("javax.activation:activation:$javaxActivationVersion") { optional = true }
-        testCompile project(":spring-integration-test")
-        testCompile "stax:stax-api:1.0.1"
-    }
-
-    // suppress saaj path warnings
-    [compileJava,compileTestJava]*.options*.compilerArgs = ["${xLintArg},-path"]
-}
-
-project('spring-integration-xml') {
-    description = 'Spring Integration XML Support'
-    dependencies {
-        compile project(":spring-integration-core")
-        compile "org.springframework:spring-context:$springVersion"
-        compile "org.springframework:spring-oxm:$springVersion"
-        compile ("org.springframework.ws:spring-xml:$springWsVersion") {
-        	exclude group: 'org.springframework', module: 'spring-beans'
-        	exclude group: 'org.springframework', module: 'spring-core'
-        }
-        compile("javax.activation:activation:$javaxActivationVersion") { optional = true }
-        testCompile project(":spring-integration-test")
-        testCompile "javax.xml:jaxb-api:2.0EA3"
-        testCompile "javax.xml:jaxb-impl:2.0EA3"
-        testCompile "stax:stax-api:1.0.1"
-        testCompile "xmlunit:xmlunit:1.2"
-    }
-}
-
-project('spring-integration-xmpp') {
-    description = 'Spring Integration XMPP Support'
-    dependencies {
-        compile project(":spring-integration-core")
-        compile("javax.activation:activation:$javaxActivationVersion") { optional = true }
-        compile "jivesoftware:smack:3.1.0"
-        compile "jivesoftware:smackx:3.1.0"
-        compile "org.springframework:spring-context-support:$springVersion"
-        testCompile project(":spring-integration-test")
-        testCompile project(":spring-integration-stream")
-    }
-
-    // suppress smack path warnings
-    [compileJava,compileTestJava]*.options*.compilerArgs = ["${xLintArg},-path"]
-}
-
-// -----------------------------------------------------------------------------
-// Configuration for the docs subproject
-// -----------------------------------------------------------------------------
-project('docs') {
-    apply from: "$buildSrcDir/docs.gradle"
-}
-
-apply from: "$buildSrcDir/dist.gradle"
-apply from: "$buildSrcDir/checks.gradle"
->>>>>>> 120382ea
+    }
+}
+
+project('spring-integration-security') {
+    description = 'Spring Integration Security Support'
+    dependencies {
+        compile project(":spring-integration-core")
+        compile "org.springframework:spring-aop:$springVersion"
+        compile "org.springframework:spring-tx:$springVersion"
+        compile("org.springframework.security:spring-security-core:$springSecurityVersion") {
+            exclude group: 'org.springframework', module: 'spring-support'
+        }
+        compile("org.springframework.security:spring-security-config:$springSecurityVersion") {
+            exclude group: 'org.springframework', module: 'spring-support'
+        }
+    }
+}
+
+project('spring-integration-sftp') {
+    description = 'Spring Integration SFTP Support'
+    dependencies {
+        compile project(":spring-integration-core")
+        compile project(":spring-integration-file")
+        compile project(":spring-integration-stream")
+        compile "com.jcraft:jsch:0.1.42"
+        compile "org.springframework:spring-context-support:$springVersion"
+        compile("javax.activation:activation:$javaxActivationVersion") { optional = true }
+        testCompile project(":spring-integration-test")
+    }
+}
+
+project('spring-integration-stream') {
+    description = 'Spring Integration Stream Support'
+    dependencies {
+        compile project(":spring-integration-core")
+        compile "org.springframework:spring-context:$springVersion"
+    }
+}
+
+project('spring-integration-test') {
+    description = 'Spring Integration Test Support'
+    dependencies {
+        compile project(":spring-integration-core")
+        compile "junit:junit-dep:$junitVersion"
+        compile "org.mockito:mockito-all:$mockitoVersion"
+        compile "org.springframework:spring-context:$springVersion"
+        compile "org.springframework:spring-test:$springVersion"
+    }
+}
+
+project('spring-integration-twitter') {
+    description = 'Spring Integration Twitter Support'
+    dependencies {
+        compile project(":spring-integration-core")
+        compile "org.springframework:spring-context-support:$springVersion"
+        compile "org.springframework.social:spring-social-twitter:1.0.0.RELEASE"
+        compile "org.springframework.security:spring-security-crypto:3.1.0.RC3"
+        compile("javax.activation:activation:$javaxActivationVersion") { optional = true }
+        testCompile project(":spring-integration-test")
+    }
+}
+
+project('spring-integration-ws') {
+    description = 'Spring Integration Web Services Support'
+    dependencies {
+        compile project(":spring-integration-core")
+        compile "org.springframework:spring-expression:$springVersion"
+        compile "org.springframework:spring-oxm:$springVersion"
+        compile "org.springframework:spring-web:$springVersion"
+        compile ("org.springframework.ws:spring-ws-core:$springWsVersion") {
+            exclude group: 'org.springframework', module: 'spring-webmvc'
+        	exclude group: 'org.springframework', module: 'spring-web'
+        	exclude group: 'org.springframework', module: 'spring-context-support'
+        }
+        compile("javax.xml.soap:saaj-api:1.3") {
+            optional = true
+            exclude group: 'javax.activation', module: 'activation'
+        }
+        compile("com.sun.xml.messaging.saaj:saaj-impl:1.3") { optional = true }
+        compile("javax.activation:activation:$javaxActivationVersion") { optional = true }
+        testCompile project(":spring-integration-test")
+        testCompile "stax:stax-api:1.0.1"
+    }
+
+    // suppress saaj path warnings
+    [compileJava,compileTestJava]*.options*.compilerArgs = ["${xLintArg},-path"]
+}
+
+project('spring-integration-xml') {
+    description = 'Spring Integration XML Support'
+    dependencies {
+        compile project(":spring-integration-core")
+        compile "org.springframework:spring-context:$springVersion"
+        compile "org.springframework:spring-oxm:$springVersion"
+        compile ("org.springframework.ws:spring-xml:$springWsVersion") {
+        	exclude group: 'org.springframework', module: 'spring-beans'
+        	exclude group: 'org.springframework', module: 'spring-core'
+        }
+        compile("javax.activation:activation:$javaxActivationVersion") { optional = true }
+        testCompile project(":spring-integration-test")
+        testCompile "javax.xml:jaxb-api:2.0EA3"
+        testCompile "javax.xml:jaxb-impl:2.0EA3"
+        testCompile "stax:stax-api:1.0.1"
+        testCompile "xmlunit:xmlunit:1.2"
+    }
+}
+
+project('spring-integration-xmpp') {
+    description = 'Spring Integration XMPP Support'
+    dependencies {
+        compile project(":spring-integration-core")
+        compile("javax.activation:activation:$javaxActivationVersion") { optional = true }
+        compile "jivesoftware:smack:3.1.0"
+        compile "jivesoftware:smackx:3.1.0"
+        compile "org.springframework:spring-context-support:$springVersion"
+        testCompile project(":spring-integration-test")
+        testCompile project(":spring-integration-stream")
+    }
+
+    // suppress smack path warnings
+    [compileJava,compileTestJava]*.options*.compilerArgs = ["${xLintArg},-path"]
+}
+
+// -----------------------------------------------------------------------------
+// Configuration for the docs subproject
+// -----------------------------------------------------------------------------
+project('docs') {
+    apply from: "$buildSrcDir/docs.gradle"
+}
+
+apply from: "$buildSrcDir/dist.gradle"
+apply from: "$buildSrcDir/checks.gradle"