--- conflicted
+++ resolved
@@ -109,7 +109,6 @@
 	}
 
 	/**
-<<<<<<< HEAD
 	 * Provide a way to set update query that will be passed to the
 	 * {@link org.springframework.data.r2dbc.core.DatabaseClient#execute(String)}
 	 * method.
@@ -129,10 +128,7 @@
 	}
 
 	/**
-	 * Provide a way to manage which find* method to invoke on {@link R2dbcEntityOperations}.
-=======
 	 * Provide a way to return all the records matching criteria or only and only a one otherwise.
->>>>>>> 8d3d8719
 	 * Default is 'false', which means the {@link #receive()} method will use
 	 * the {@link org.springframework.data.r2dbc.core.DatabaseClient#execute(String)} method and will fetch all. If set
 	 * to 'true'{@link #receive()} will use {@link org.springframework.data.r2dbc.core.DatabaseClient#execute(String)}
