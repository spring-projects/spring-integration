/*
 * Copyright 2002-2011 the original author or authors.
 *
 * Licensed under the Apache License, Version 2.0 (the "License");
 * you may not use this file except in compliance with the License.
 * You may obtain a copy of the License at
 *
 *      http://www.apache.org/licenses/LICENSE-2.0
 *
 * Unless required by applicable law or agreed to in writing, software
 * distributed under the License is distributed on an "AS IS" BASIS,
 * WITHOUT WARRANTIES OR CONDITIONS OF ANY KIND, either express or implied.
 * See the License for the specific language governing permissions and
 * limitations under the License.
 */

package org.springframework.integration.gemfire.store;

<<<<<<< HEAD
import java.util.HashMap;
import java.util.Map;
import java.util.UUID;

import org.springframework.data.gemfire.RegionFactoryBean;
import org.springframework.integration.Message;
import org.springframework.integration.store.AbstractKeyValueMessageStore;
import org.springframework.integration.store.MessageGroupMetadata;
=======
import java.util.ArrayList;
import java.util.Collection;
import java.util.List;

import org.springframework.beans.factory.InitializingBean;
import org.springframework.data.gemfire.RegionAttributesFactoryBean;
import org.springframework.data.gemfire.RegionFactoryBean;
import org.springframework.integration.store.AbstractKeyValueMessageStore;
import org.springframework.integration.store.MessageGroupStore;
import org.springframework.integration.store.MessageStore;
>>>>>>> c8710c00
import org.springframework.util.Assert;
import org.springframework.util.PatternMatchUtils;

import com.gemstone.gemfire.cache.Cache;
import com.gemstone.gemfire.cache.Region;

/**
 * Gemfire implementation of the key/value style {@link MessageStore} and {@link MessageGroupStore}
 * 
 * @author Mark Fisher
 * @author Oleg Zhurakousky
 * @since 2.1
 */
<<<<<<< HEAD
public class GemfireMessageStore extends AbstractKeyValueMessageStore{

	private final Region<Object, Object> messageStoreRegion;
	
	public GemfireMessageStore(Cache cache) {
		Assert.notNull(cache, "'cache' must not be null");
		try {
			RegionFactoryBean<Object, Object> messageRegionFactoryBean = new RegionFactoryBean<Object, Object>();
			messageRegionFactoryBean.setBeanName("messageRegionFactoryBean");
			messageRegionFactoryBean.setCache(cache);
			messageRegionFactoryBean.afterPropertiesSet();
			this.messageStoreRegion = messageRegionFactoryBean.getObject();
		} catch (Exception e) {
			throw new IllegalArgumentException("Failed to initialize Gemfire Regions");
		}
	}
	
	protected void storeHolderMap(String key, Object value){
		messageStoreRegion.put(key, value);
	}
	
	@Override
	@SuppressWarnings("unchecked")
	protected Map<UUID, Message<?>> getHolderMapForMessage(){
		if (messageStoreRegion.containsKey(MESSAGES_HOLDER_MAP_NAME)){
			return (Map<UUID, Message<?>>) messageStoreRegion.get(MESSAGES_HOLDER_MAP_NAME);
		}
		else {
			Map<UUID, Message<?>> messageHolderMap = new HashMap<UUID, Message<?>>();
			messageStoreRegion.put(MESSAGES_HOLDER_MAP_NAME, messageHolderMap);
			return messageHolderMap;
		}
	}
	
	@Override
	@SuppressWarnings("unchecked")
	protected Map<Object, MessageGroupMetadata> getHolderMapForMessageGroups(){
		if (messageStoreRegion.containsKey(MESSAGE_GROUPS_HOLDER_MAP_NAME)){
			return (Map<Object, MessageGroupMetadata>) messageStoreRegion.get(MESSAGE_GROUPS_HOLDER_MAP_NAME);
		}
		else {
			Map<Object, MessageGroupMetadata> messageHolderMap = new HashMap<Object, MessageGroupMetadata>();
			messageStoreRegion.put(MESSAGE_GROUPS_HOLDER_MAP_NAME, messageHolderMap);
			return messageHolderMap;
		}
	}
=======
public class GemfireMessageStore extends AbstractKeyValueMessageStore implements InitializingBean {

	private volatile Region<Object, Object> messageStoreRegion;

	private final Cache cache;

	private volatile boolean ignoreJta = true;


	public GemfireMessageStore(Cache cache) {
		Assert.notNull(cache, "'cache' must not be null");
		this.cache = cache;
	}


	public void setIgnoreJta(boolean ignoreJta) {
		this.ignoreJta = ignoreJta;
	}

	@SuppressWarnings("unchecked")
	public void afterPropertiesSet() {
		try {
			RegionAttributesFactoryBean attributesFactoryBean = new RegionAttributesFactoryBean();
			attributesFactoryBean.setIgnoreJTA(this.ignoreJta);
			attributesFactoryBean.afterPropertiesSet();
			RegionFactoryBean<Object, Object> messageRegionFactoryBean = new RegionFactoryBean<Object, Object>();
			messageRegionFactoryBean.setBeanName("messageStoreRegion");
			messageRegionFactoryBean.setAttributes(attributesFactoryBean.getObject());
			messageRegionFactoryBean.setCache(cache);
			messageRegionFactoryBean.afterPropertiesSet();
			this.messageStoreRegion = messageRegionFactoryBean.getObject();
		}
		catch (Exception e) {
			throw new IllegalArgumentException("Failed to initialize Gemfire Region", e);
		}
	}

	@Override
	protected Object doRetrieve(Object id) {
		Assert.notNull(id, "'id' must not be null");
		return this.messageStoreRegion.get(id);
	}

	@Override
	protected void doStore(Object id, Object objectToStore) {
		Assert.notNull(id, "'id' must not be null");
		Assert.notNull(objectToStore, "'objectToStore' must not be null");
		this.messageStoreRegion.put(id, objectToStore);
	}

	@Override
	protected Object doRemove(Object id) {
		Assert.notNull(id, "'id' must not be null");
		return this.messageStoreRegion.remove(id);
	}

	@Override
	protected Collection<?> doListKeys(String keyPattern) {
		Assert.hasText(keyPattern, "'keyPattern' must not be empty");
		Collection<Object> keys = this.messageStoreRegion.keySet();
		List<Object> keyList = new ArrayList<Object>();
		for (Object key : keys) {
			String keyValue = key.toString();
			if (PatternMatchUtils.simpleMatch(keyPattern, keyValue)){
				keyList.add(keyValue);
			}
		}
		return keyList;
	}

>>>>>>> c8710c00
}<|MERGE_RESOLUTION|>--- conflicted
+++ resolved
@@ -16,16 +16,6 @@
 
 package org.springframework.integration.gemfire.store;
 
-<<<<<<< HEAD
-import java.util.HashMap;
-import java.util.Map;
-import java.util.UUID;
-
-import org.springframework.data.gemfire.RegionFactoryBean;
-import org.springframework.integration.Message;
-import org.springframework.integration.store.AbstractKeyValueMessageStore;
-import org.springframework.integration.store.MessageGroupMetadata;
-=======
 import java.util.ArrayList;
 import java.util.Collection;
 import java.util.List;
@@ -36,7 +26,6 @@
 import org.springframework.integration.store.AbstractKeyValueMessageStore;
 import org.springframework.integration.store.MessageGroupStore;
 import org.springframework.integration.store.MessageStore;
->>>>>>> c8710c00
 import org.springframework.util.Assert;
 import org.springframework.util.PatternMatchUtils;
 
@@ -50,54 +39,6 @@
  * @author Oleg Zhurakousky
  * @since 2.1
  */
-<<<<<<< HEAD
-public class GemfireMessageStore extends AbstractKeyValueMessageStore{
-
-	private final Region<Object, Object> messageStoreRegion;
-	
-	public GemfireMessageStore(Cache cache) {
-		Assert.notNull(cache, "'cache' must not be null");
-		try {
-			RegionFactoryBean<Object, Object> messageRegionFactoryBean = new RegionFactoryBean<Object, Object>();
-			messageRegionFactoryBean.setBeanName("messageRegionFactoryBean");
-			messageRegionFactoryBean.setCache(cache);
-			messageRegionFactoryBean.afterPropertiesSet();
-			this.messageStoreRegion = messageRegionFactoryBean.getObject();
-		} catch (Exception e) {
-			throw new IllegalArgumentException("Failed to initialize Gemfire Regions");
-		}
-	}
-	
-	protected void storeHolderMap(String key, Object value){
-		messageStoreRegion.put(key, value);
-	}
-	
-	@Override
-	@SuppressWarnings("unchecked")
-	protected Map<UUID, Message<?>> getHolderMapForMessage(){
-		if (messageStoreRegion.containsKey(MESSAGES_HOLDER_MAP_NAME)){
-			return (Map<UUID, Message<?>>) messageStoreRegion.get(MESSAGES_HOLDER_MAP_NAME);
-		}
-		else {
-			Map<UUID, Message<?>> messageHolderMap = new HashMap<UUID, Message<?>>();
-			messageStoreRegion.put(MESSAGES_HOLDER_MAP_NAME, messageHolderMap);
-			return messageHolderMap;
-		}
-	}
-	
-	@Override
-	@SuppressWarnings("unchecked")
-	protected Map<Object, MessageGroupMetadata> getHolderMapForMessageGroups(){
-		if (messageStoreRegion.containsKey(MESSAGE_GROUPS_HOLDER_MAP_NAME)){
-			return (Map<Object, MessageGroupMetadata>) messageStoreRegion.get(MESSAGE_GROUPS_HOLDER_MAP_NAME);
-		}
-		else {
-			Map<Object, MessageGroupMetadata> messageHolderMap = new HashMap<Object, MessageGroupMetadata>();
-			messageStoreRegion.put(MESSAGE_GROUPS_HOLDER_MAP_NAME, messageHolderMap);
-			return messageHolderMap;
-		}
-	}
-=======
 public class GemfireMessageStore extends AbstractKeyValueMessageStore implements InitializingBean {
 
 	private volatile Region<Object, Object> messageStoreRegion;
@@ -168,5 +109,4 @@
 		return keyList;
 	}
 
->>>>>>> c8710c00
 }